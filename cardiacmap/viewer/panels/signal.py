import os
import sys
from functools import partial

import numpy as np
import pyqtgraph as pg
from PySide6 import QtCore, QtGui, QtWidgets
from PySide6.QtCore import Qt
from PySide6.QtGui import QAction
from PySide6.QtWidgets import (
    QApplication,
    QCheckBox,
    QDialog,
    QDockWidget,
    QHBoxLayout,
    QInputDialog,
    QLabel,
    QMainWindow,
    QMenu,
    QMenuBar,
    QPlainTextEdit,
    QPushButton,
    QSplitter,
    QTabWidget,
    QToolBar,
    QToolButton,
    QVBoxLayout,
    QWidget,
    QWidgetAction,
)

from cardiacmap.viewer.colorpalette import ColorPaletteButton
from cardiacmap.viewer.components import (
    ParameterButton,
    ParameterConfirmButton,
    Spinbox,
)

QTOOLBAR_STYLE = """
            QToolBar {spacing: 5px;} 
            QToolButton {
                border: 1px solid #C0C0C0;
                border-radius: 5px;
                background: transparent;
            }
            QToolButton:hover {
                background: #D3D3D3;
            }
            """


class SignalPanel(QWidget):

    def __init__(self, parent, toolbar=True, signal_marker=True, ms_conversion=True):

        super().__init__(parent=parent)

        self.parent = parent

        self.resize(1000, self.height())
<<<<<<< HEAD
        self.convertToMS = ms_conversion
        self.allow_signal_marker = signal_marker
=======
>>>>>>> 1379e4d0

        self.plot = pg.PlotWidget()
        self.plot_item = self.plot.getPlotItem()

        # set up pens
        self.sig_pen = pg.mkPen("w")
        self.apd_pen = pg.mkPen("r")
        self.base_pen = pg.mkPen("g")
        self.colors = dict(
            {
<<<<<<< HEAD
                'signal': self.sig_pen.color(), 
                'apd': self.apd_pen.color(), 
                'baseline': self.base_pen.color(),
                'background': self.plot.backgroundBrush().color()}
            )

        if toolbar: self.init_toolbars()
        self.init_plotting_bar()
        
=======
                "signal": self.sig_pen.color(),
                "apd": self.apd_pen.color(),
                "baseline": self.base_pen.color(),
                "background": self.plot.backgroundBrush().color(),
            }
        )

        if toolbar:
            self.init_toolbars()

>>>>>>> 1379e4d0
        # set up axes
        leftAxis: pg.AxisItem = self.plot_item.getAxis("left")
        bottomAxis: pg.AxisItem = self.plot_item.getAxis("bottom")
        leftAxis.setLabel(text="Normalized Voltage")
        bottomAxis.setLabel(text="Time (ms)")

        # set up data items
        self.signal_data: pg.PlotDataItem = self.plot.plot(
            pen=self.sig_pen, symbol="o", symbolSize=0
        )
        self.signal_data.scatter.setData(tip=self.point_hover_tooltip)

        self.baseline_data: pg.PlotDataItem = self.plot.plot(
            pen=self.base_pen, symbol="o"
        )
        self.baseline_data.scatter.setData(tip=self.point_hover_tooltip, hoverable=True)

        self.apd_data: pg.PlotDataItem = self.plot.plot(pen=self.apd_pen, symbol="o")
        self.apd_data.scatter.setData(tip=self.point_hover_tooltip, hoverable=True)

        # set up signal marker
        self.signal_marker = pg.InfiniteLine(angle=90, movable=True)
        self.signal_marker.sigClicked.connect(self.toggle_signal_follow)
        self.signal_marker_toggle = False
        self.signal_marker.setVisible(signal_marker)
        self.signal_marker.sigPositionChanged.connect(self.parent.update_signal_value)

        self.frame_idx = 0

        self.plot.addItem(self.signal_marker, ignoreBounds=True)

        layout = QVBoxLayout()
        if toolbar:
            layout.addWidget(self.transform_bar)
        layout.addWidget(self.plotting_bar)
        layout.addWidget(self.plot)

        self.setLayout(layout)

        self.plot.scene().sigMouseMoved.connect(self.mouseMoved)

    def init_toolbars(self):

        # TODO: Fix this code below lulz
        self.transform_bar = QToolBar()

        self.transform_bar.setToolButtonStyle(
            Qt.ToolButtonStyle.ToolButtonTextBesideIcon
        )

        self.reset = QAction(text="Reset", parent=self)
        self.reset.setToolTip("Reset Signal")

        invert = QAction("Invert", self)

        # self.stacking = ParameterButton("Stacking", self.parent.settings.child("Stacking Parameters"))
        time_average = ParameterButton(
            "Time Average", self.parent.settings.child("Time Average")
        )
        spatial_average = ParameterButton(
            "Spatial Average", self.parent.settings.child("Spatial Average")
        )
        trim = ParameterButton("Trim", self.parent.settings.child("Trim Parameters"))

        # Baseline drift button
        self.baseline_drift = ParameterConfirmButton(
            "Remove Baseline Drift", self.parent.settings.child("Baseline Drift")
        )
        # APD Button
        self.apd = ParameterConfirmButton(
            "Calculate APD / DI", self.parent.settings.child("APD Parameters")
        )

<<<<<<< HEAD
        # Spatial plot - APD / DI button
        #self.spatialPlotApdDi = QAction("APD/DI Plots", self)
        #self.spatialPlotApdDi.setDisabled(True)
        #self.spatialPlotApdDi.setVisible(False)
        

        #self.stacking = ParameterButton("Stacking", self.parent.stacking_params)
         
=======
        # Display data points
        self.show_points = QCheckBox()
        self.show_points.setChecked(False)
        self.show_points.stateChanged.connect(self.toggle_points)
        self.show_points.stateChanged.connect(self.parent.update_signal_plot)

        self.show_signal_marker = QCheckBox()
        self.show_signal_marker.setChecked(True)
        self.show_signal_marker.stateChanged.connect(self.toggle_signal)
        self.show_signal_marker.stateChanged.connect(self.parent.update_signal_plot)

        # frame to ms conversion
        self.ms_per_frame = Spinbox(1, 500, 2)
        self.ms_per_frame.valueChanged.connect(self.parent.ms_changed)

>>>>>>> 1379e4d0
        # QActions triggers - connect
        self.reset.triggered.connect(
            partial(self.parent.signal_transform, transform="reset")
        )
        invert.triggered.connect(
            partial(self.parent.signal_transform, transform="invert")
        )
        spatial_average.pressed.connect(
            partial(self.parent.signal_transform, transform="spatial_average")
        )
        time_average.pressed.connect(
            partial(self.parent.signal_transform, transform="time_average")
        )
        trim.pressed.connect(partial(self.parent.signal_transform, transform="trim"))

        self.baseline_drift.action.pressed.connect(
            partial(self.parent.calculate_baseline_drift, action="calculate")
        )
        self.baseline_drift.confirm.pressed.connect(
            partial(self.parent.calculate_baseline_drift, action="confirm")
        )
        self.baseline_drift.reset.pressed.connect(
            partial(self.parent.calculate_baseline_drift, action="reset")
        )

        self.apd.action.pressed.connect(
            partial(self.parent.calculate_apd, action="calculate")
        )
        self.apd.confirm.pressed.connect(
            partial(self.parent.calculate_apd, action="confirm")
        )
        self.apd.reset.pressed.connect(
            partial(self.parent.calculate_apd, action="reset")
        )

        self.transform_bar.addAction(self.reset)
        self.transform_bar.addAction(invert)
        self.transform_bar.addWidget(trim)
        self.transform_bar.addWidget(time_average)
        self.transform_bar.addWidget(spatial_average)
        self.transform_bar.addWidget(self.baseline_drift)
        self.transform_bar.addWidget(self.apd)

        print(self.transform_bar.toolButtonStyle())

        self.transform_bar.setStyleSheet(QTOOLBAR_STYLE)
        
    def init_plotting_bar(self):
        self.plotting_bar = QToolBar()
        
        # Display data points
        self.show_points = QCheckBox()
        self.show_points.setChecked(False)
        self.show_points.stateChanged.connect(self.toggle_points)
        self.show_points.stateChanged.connect(self.parent.update_signal_plot)
        self.plotting_bar.addWidget(QLabel("Show Data Points: "))
        self.plotting_bar.addWidget(self.show_points)
<<<<<<< HEAD
        
        # signal marker
        if self.allow_signal_marker:
            self.show_signal_marker = QCheckBox()
            self.show_signal_marker.setChecked(True)
            self.show_signal_marker.stateChanged.connect(self.toggle_signal)
            self.show_signal_marker.stateChanged.connect(self.parent.update_signal_plot)
            self.plotting_bar.addSeparator()
            self.plotting_bar.addWidget(QLabel("Show Signal Marker:"))
            self.plotting_bar.addWidget(self.show_signal_marker)
            
        # frame to ms conversion
        if self.convertToMS:
            self.ms_per_frame = Spinbox(1, 500, 2)
            self.ms_per_frame.valueChanged.connect(self.parent.ms_changed)
            self.plotting_bar.addSeparator()
            self.plotting_bar.addWidget(self.ms_per_frame)
            self.plotting_bar.addWidget(QLabel("ms per frame"))
            
                
=======
        self.plotting_bar.addSeparator()
        self.plotting_bar.addWidget(QLabel("Show Signal Marker:"))
        self.plotting_bar.addWidget(self.show_signal_marker)
        self.plotting_bar.addSeparator()
        self.plotting_bar.addWidget(self.ms_per_frame)
        self.plotting_bar.addWidget(QLabel("ms per frame"))

>>>>>>> 1379e4d0
        # colors
        self.color_button = ColorPaletteButton(self)
        self.plotting_bar.addSeparator()
        self.plotting_bar.addAction(self.color_button)
<<<<<<< HEAD
        
        self.plotting_bar.setStyleSheet(QTOOLBAR_STYLE)
        
        
        
=======

        self.transform_bar.setStyleSheet(QTOOLBAR_STYLE)
        self.plotting_bar.setStyleSheet(QTOOLBAR_STYLE)

>>>>>>> 1379e4d0
    def mouseMoved(self, evt):
        if not self.signal_marker.isVisible():
            return
        pos = evt
        if self.plot.sceneBoundingRect().contains(pos):
            mousePoint = self.plot_item.vb.mapSceneToView(pos)
            signal_y = self.signal_data.getData()[1]
            idx = int(mousePoint.x() / self.parent.ms)
            if idx > 0 and idx < len(signal_y):
                # print(signal_y[idx])
                if self.signal_marker_toggle:
                    self.update_signal_marker(idx)

    def update_signal_marker(self, idx):
        self.frame_idx = idx
        self.signal_marker.setX(idx * self.parent.ms)
        self.parent.update_signal_value(None, idx=idx)

    def update_pens(self):
        for c in self.colors:
            if c == "signal":
                self.sig_pen.setColor(self.colors[c])
            elif c == "baseline":
                self.base_pen.setColor(self.colors[c])
            elif c == "apd":
                self.apd_pen.setColor(self.colors[c])
            elif c == "background":
                self.plot.setBackground(self.colors[c])
        self.parent.update_signal_plot()

    def toggle_points(self):
        """Toggles size of signal_data.scatter points"""
        if self.show_points.isChecked():
            # show
            self.signal_data.setSymbolSize(10)
            # make signal hoverable
            self.signal_data.scatter.setData(hoverable=True)
        else:
            # hide
            self.signal_data.setSymbolSize(0)
            # make signal unhoverable
            self.signal_data.scatter.setData(hoverable=False)

    def toggle_signal_follow(self):
        self.signal_marker_toggle = not self.signal_marker_toggle

    def toggle_signal(self):
        self.signal_marker.setVisible(self.show_signal_marker.isChecked())
        self.signal_marker_toggle = False

    def point_hover_tooltip(self, x, y, data, xLabel="x: ", yLabel="y: "):
        """Called by signal_panel when hovering over a point"""
        tooltip = xLabel + str(int(x)) + "\n" + yLabel + f"{y:.3f}"
        return tooltip<|MERGE_RESOLUTION|>--- conflicted
+++ resolved
@@ -58,11 +58,9 @@
         self.parent = parent
 
         self.resize(1000, self.height())
-<<<<<<< HEAD
+        
         self.convertToMS = ms_conversion
         self.allow_signal_marker = signal_marker
-=======
->>>>>>> 1379e4d0
 
         self.plot = pg.PlotWidget()
         self.plot_item = self.plot.getPlotItem()
@@ -73,28 +71,15 @@
         self.base_pen = pg.mkPen("g")
         self.colors = dict(
             {
-<<<<<<< HEAD
-                'signal': self.sig_pen.color(), 
-                'apd': self.apd_pen.color(), 
-                'baseline': self.base_pen.color(),
-                'background': self.plot.backgroundBrush().color()}
-            )
-
-        if toolbar: self.init_toolbars()
-        self.init_plotting_bar()
-        
-=======
                 "signal": self.sig_pen.color(),
                 "apd": self.apd_pen.color(),
                 "baseline": self.base_pen.color(),
                 "background": self.plot.backgroundBrush().color(),
             }
         )
-
-        if toolbar:
-            self.init_toolbars()
-
->>>>>>> 1379e4d0
+        if toolbar: 
+             self.init_toolbars()
+        self.init_plotting_bar()
         # set up axes
         leftAxis: pg.AxisItem = self.plot_item.getAxis("left")
         bottomAxis: pg.AxisItem = self.plot_item.getAxis("bottom")
@@ -168,16 +153,6 @@
             "Calculate APD / DI", self.parent.settings.child("APD Parameters")
         )
 
-<<<<<<< HEAD
-        # Spatial plot - APD / DI button
-        #self.spatialPlotApdDi = QAction("APD/DI Plots", self)
-        #self.spatialPlotApdDi.setDisabled(True)
-        #self.spatialPlotApdDi.setVisible(False)
-        
-
-        #self.stacking = ParameterButton("Stacking", self.parent.stacking_params)
-         
-=======
         # Display data points
         self.show_points = QCheckBox()
         self.show_points.setChecked(False)
@@ -193,7 +168,6 @@
         self.ms_per_frame = Spinbox(1, 500, 2)
         self.ms_per_frame.valueChanged.connect(self.parent.ms_changed)
 
->>>>>>> 1379e4d0
         # QActions triggers - connect
         self.reset.triggered.connect(
             partial(self.parent.signal_transform, transform="reset")
@@ -237,7 +211,18 @@
         self.transform_bar.addWidget(self.baseline_drift)
         self.transform_bar.addWidget(self.apd)
 
-        print(self.transform_bar.toolButtonStyle())
+        self.plotting_bar.addWidget(QLabel("Show Data Points: "))
+        self.plotting_bar.addWidget(self.show_points)
+        self.plotting_bar.addSeparator()
+        self.plotting_bar.addWidget(QLabel("Show Signal Marker:"))
+        self.plotting_bar.addWidget(self.show_signal_marker)
+        self.plotting_bar.addSeparator()
+        self.plotting_bar.addWidget(self.ms_per_frame)
+        self.plotting_bar.addWidget(QLabel("ms per frame"))
+
+        # colors
+        self.color_button = ColorPaletteButton(self)
+        self.plotting_bar.addAction(self.color_button)
 
         self.transform_bar.setStyleSheet(QTOOLBAR_STYLE)
         
@@ -251,7 +236,6 @@
         self.show_points.stateChanged.connect(self.parent.update_signal_plot)
         self.plotting_bar.addWidget(QLabel("Show Data Points: "))
         self.plotting_bar.addWidget(self.show_points)
-<<<<<<< HEAD
         
         # signal marker
         if self.allow_signal_marker:
@@ -272,31 +256,13 @@
             self.plotting_bar.addWidget(QLabel("ms per frame"))
             
                 
-=======
-        self.plotting_bar.addSeparator()
-        self.plotting_bar.addWidget(QLabel("Show Signal Marker:"))
-        self.plotting_bar.addWidget(self.show_signal_marker)
-        self.plotting_bar.addSeparator()
-        self.plotting_bar.addWidget(self.ms_per_frame)
-        self.plotting_bar.addWidget(QLabel("ms per frame"))
-
->>>>>>> 1379e4d0
         # colors
         self.color_button = ColorPaletteButton(self)
         self.plotting_bar.addSeparator()
         self.plotting_bar.addAction(self.color_button)
-<<<<<<< HEAD
         
         self.plotting_bar.setStyleSheet(QTOOLBAR_STYLE)
-        
-        
-        
-=======
-
-        self.transform_bar.setStyleSheet(QTOOLBAR_STYLE)
-        self.plotting_bar.setStyleSheet(QTOOLBAR_STYLE)
-
->>>>>>> 1379e4d0
+
     def mouseMoved(self, evt):
         if not self.signal_marker.isVisible():
             return
