import os
import sys
from functools import partial

import numpy as np
import pyqtgraph as pg
from PySide6 import QtCore, QtGui, QtWidgets
from PySide6.QtCore import Qt
from PySide6.QtGui import QAction
from PySide6.QtWidgets import (QApplication, QCheckBox, QDialog, QDockWidget, QHBoxLayout,
                               QInputDialog, QLabel, QMainWindow, QMenu,
                               QMenuBar, QPlainTextEdit, QPushButton,
                               QSplitter, QTabWidget, QToolBar, QToolButton,
                               QVBoxLayout, QWidget, QWidgetAction)

from cardiacmap.viewer.components import ParameterButton


# p1.sigRangeChanged.connect(updateRegion)

# region.setRegion([1000, 2000])

# #cross hair
# vLine = pg.InfiniteLine(angle=90, movable=False)
# hLine = pg.InfiniteLine(angle=0, movable=False)
# p1.addItem(vLine, ignoreBounds=True)
# p1.addItem(hLine, ignoreBounds=True)

# vb = p1.vb

# def mouseMoved(evt):
#     pos = evt
#     if p1.sceneBoundingRect().contains(pos):
#         mousePoint = vb.mapSceneToView(pos)
#         index = int(mousePoint.x())
#         if index > 0 and index < len(data1):
#             label.setText("<span style='font-size: 12pt'>x=%0.1f,   <span style='color: red'>y1=%0.1f</span>,   <span style='color: green'>y2=%0.1f</span>" % (mousePoint.x(), data1[index], data2[index]))
#         vLine.setPos(mousePoint.x())
#         hLine.setPos(mousePoint.y())



# p1.scene().sigMouseMoved.connect(mouseMoved)


class SignalPanel(QWidget):

    def __init__(self, parent, toolbar = True):

        super().__init__(parent=parent)

        self.parent = parent

        self.resize(1000, self.height())

        if toolbar: self.init_transform_toolbar()

<<<<<<< HEAD
        self.plot = pg.PlotWidget(view=pg.PlotItem())
        self.signal_data: pg.PlotDataItem = self.plot.plot()
=======
        self.plot = pg.PlotWidget()
        self.signal_data: pg.PlotDataItem = self.plot.plot(symbol='o', symbolSize=0)
        self.signal_data.scatter.setData(tip=self.point_hover_tooltip)
        
>>>>>>> 9a2baf3e
        self.baseline_data: pg.PlotDataItem = self.plot.plot(pen=pg.mkPen('g'), symbol='o')
        self.apd_data: pg.PlotDataItem = self.plot.plot(pen=pg.mkPen('r'), symbol='o')
        
        self.signal_marker = pg.InfiniteLine(angle=90, movable=True)
        self.plot.addItem(self.signal_marker, ignoreBounds=True)

        layout = QVBoxLayout()
        if toolbar: 
            layout.addWidget(self.transform_bar)
            layout.addWidget(self.plotting_bar)
        layout.addWidget(self.plot)
        
        self.setLayout(layout)
        
        self.plot.scene().sigMouseMoved.connect(self.mouseMoved)

    def init_transform_toolbar(self):
        self.transform_bar = QToolBar()
        self.plotting_bar = QToolBar()
        
        reset = QAction("Reset", self)
        invert = QAction("Invert", self)

        self.stacking = ParameterButton("Stacking", self.parent.stacking_params) 
        time_average = ParameterButton("Time Average", self.parent.time_params)
        spatial_average = ParameterButton("Spatial Average", self.parent.spatial_params)
        trim = ParameterButton("Trim", self.parent.trim_params)
        
        
        self.confirm_baseline_drift = QAction("Confirm")
        self.confirm_baseline_drift.setDisabled(True)
        self.reset_baseline_drift = QAction("Reset")
        self.reset_baseline_drift.setDisabled(True)
        self.baseline_drift = ParameterButton("Calculate Baseline Drift", self.parent.baseline_params, actions=[self.confirm_baseline_drift, self.reset_baseline_drift])
        
        self.confirm_apd = QAction("Confirm")
        self.confirm_apd.setDisabled(True)
        self.reset_apd = QAction("Reset")
        self.reset_apd.setDisabled(True)
        self.apd = ParameterButton("Calculate APD / DI", self.parent.apd_params, actions=[self.confirm_apd, self.reset_apd])
        
        self.spatialPlotApdDi = QAction("Spatial Plot", self)
        self.spatialPlotApdDi.setDisabled(True)
        self.spatialPlotApdDi.setVisible(False)
        
        self.show_points = QCheckBox()
        self.show_points.setChecked(False)
        self.show_points.stateChanged.connect(self.toggle_points)
        self.show_points.stateChanged.connect(self.parent.update_signal_plot)
         
        reset.triggered.connect(partial(self.parent.signal_transform, transform="reset"))
        invert.triggered.connect(partial(self.parent.signal_transform, transform="invert"))
        spatial_average.pressed.connect(partial(self.parent.signal_transform, transform="spatial_average"))
        time_average.pressed.connect(partial(self.parent.signal_transform, transform="time_average"))
        trim.pressed.connect(partial(self.parent.signal_transform, transform="trim"))
        
        self.spatialPlotApdDi.triggered.connect(self.parent.plot_apd_spatial)
        self.stacking.pressed.connect(self.parent.perform_stacking)

        self.baseline_drift.pressed.connect(partial(self.parent.calculate_baseline_drift, action="calculate"))
        self.confirm_baseline_drift.triggered.connect(partial(self.parent.calculate_baseline_drift, action="confirm"))
        self.reset_baseline_drift.triggered.connect(partial(self.parent.calculate_baseline_drift, action="reset"))

        self.apd.pressed.connect(partial(self.parent.calculate_apd, action="calculate"))
        self.confirm_apd.triggered.connect(partial(self.parent.calculate_apd, action="confirm"))
        self.reset_apd.triggered.connect(partial(self.parent.calculate_apd, action="reset"))

<<<<<<< HEAD
        self.button_bar.addAction(reset)
        self.button_bar.addAction(invert)
        self.button_bar.addWidget(trim)
        self.button_bar.addWidget(time_average)
        self.button_bar.addWidget(spatial_average)
        self.button_bar.addWidget(self.baseline_drift)
        self.button_bar.addWidget(self.apd)
        self.button_bar.addAction(self.spatialPlotApdDi)
        self.button_bar.addWidget(self.stacking)

        self.button_bar.setStyleSheet("QToolButton:!hover {color:black;}")

    def mouseMoved(self, evt):
        pos = evt
        if self.plot.sceneBoundingRect().contains(pos):
            mousePoint = self.plot.view
            print(type(mousePoint))
            # index = int(mousePoint.x())
            # print(index)
            # if index > 0 and index < len(data1):
            #     label.setText("<span style='font-size: 12pt'>x=%0.1f,   <span style='color: red'>y1=%0.1f</span>,   <span style='color: green'>y2=%0.1f</span>" % (mousePoint.x(), data1[index], data2[index]))
            # vLine.setPos(mousePoint.x())
            # hLine.setPos(mousePoint.y())


=======
        self.transform_bar.addAction(reset)
        self.transform_bar.addAction(invert)
        self.transform_bar.addWidget(trim)
        self.transform_bar.addWidget(time_average)
        self.transform_bar.addWidget(spatial_average)
        self.transform_bar.addWidget(self.baseline_drift)
        self.transform_bar.addWidget(self.apd)
        self.plotting_bar.addWidget(self.stacking)
        self.plotting_bar.addAction(self.spatialPlotApdDi)
        self.plotting_bar.addWidget(QLabel("    Show Data Points: "))
        self.plotting_bar.addWidget(self.show_points)

        self.transform_bar.setStyleSheet("QToolButton:!hover {color:black;}")
        self.plotting_bar.setStyleSheet("QToolButton:!hover {color:black;}")
        
    def toggle_points(self):
        """Toggles size of signal_data.scatter points"""
        if self.show_points.isChecked():           
            # show
            self.signal_data.setSymbolSize(10)
            # make signal hoverable
            self.signal_data.scatter.setData(hoverable=True)
        else:          
            # hide
            self.signal_data.setSymbolSize(0)
            # make signal unhoverable
            self.signal_data.scatter.setData(hoverable=False)

    def point_hover_tooltip(self, x, y, data):
        """Called by signal_data.scatter when hovering over a point"""
        tooltip = "x: " + str(x) + "\ny:" + str(y)
        #print(tooltip)
        return tooltip
            
>>>>>>> 9a2baf3e
<|MERGE_RESOLUTION|>--- conflicted
+++ resolved
@@ -55,15 +55,10 @@
 
         if toolbar: self.init_transform_toolbar()
 
-<<<<<<< HEAD
-        self.plot = pg.PlotWidget(view=pg.PlotItem())
-        self.signal_data: pg.PlotDataItem = self.plot.plot()
-=======
         self.plot = pg.PlotWidget()
         self.signal_data: pg.PlotDataItem = self.plot.plot(symbol='o', symbolSize=0)
         self.signal_data.scatter.setData(tip=self.point_hover_tooltip)
         
->>>>>>> 9a2baf3e
         self.baseline_data: pg.PlotDataItem = self.plot.plot(pen=pg.mkPen('g'), symbol='o')
         self.apd_data: pg.PlotDataItem = self.plot.plot(pen=pg.mkPen('r'), symbol='o')
         
@@ -131,33 +126,6 @@
         self.confirm_apd.triggered.connect(partial(self.parent.calculate_apd, action="confirm"))
         self.reset_apd.triggered.connect(partial(self.parent.calculate_apd, action="reset"))
 
-<<<<<<< HEAD
-        self.button_bar.addAction(reset)
-        self.button_bar.addAction(invert)
-        self.button_bar.addWidget(trim)
-        self.button_bar.addWidget(time_average)
-        self.button_bar.addWidget(spatial_average)
-        self.button_bar.addWidget(self.baseline_drift)
-        self.button_bar.addWidget(self.apd)
-        self.button_bar.addAction(self.spatialPlotApdDi)
-        self.button_bar.addWidget(self.stacking)
-
-        self.button_bar.setStyleSheet("QToolButton:!hover {color:black;}")
-
-    def mouseMoved(self, evt):
-        pos = evt
-        if self.plot.sceneBoundingRect().contains(pos):
-            mousePoint = self.plot.view
-            print(type(mousePoint))
-            # index = int(mousePoint.x())
-            # print(index)
-            # if index > 0 and index < len(data1):
-            #     label.setText("<span style='font-size: 12pt'>x=%0.1f,   <span style='color: red'>y1=%0.1f</span>,   <span style='color: green'>y2=%0.1f</span>" % (mousePoint.x(), data1[index], data2[index]))
-            # vLine.setPos(mousePoint.x())
-            # hLine.setPos(mousePoint.y())
-
-
-=======
         self.transform_bar.addAction(reset)
         self.transform_bar.addAction(invert)
         self.transform_bar.addWidget(trim)
@@ -173,6 +141,18 @@
         self.transform_bar.setStyleSheet("QToolButton:!hover {color:black;}")
         self.plotting_bar.setStyleSheet("QToolButton:!hover {color:black;}")
         
+    def mouseMoved(self, evt):
+        pos = evt
+        if self.plot.sceneBoundingRect().contains(pos):
+            mousePoint = self.plot.view
+            print(type(mousePoint))
+            # index = int(mousePoint.x())
+            # print(index)
+            # if index > 0 and index < len(data1):
+            #     label.setText("<span style='font-size: 12pt'>x=%0.1f,   <span style='color: red'>y1=%0.1f</span>,   <span style='color: green'>y2=%0.1f</span>" % (mousePoint.x(), data1[index], data2[index]))
+            # vLine.setPos(mousePoint.x())
+            # hLine.setPos(mousePoint.y())
+
     def toggle_points(self):
         """Toggles size of signal_data.scatter points"""
         if self.show_points.isChecked():           
@@ -191,5 +171,4 @@
         tooltip = "x: " + str(x) + "\ny:" + str(y)
         #print(tooltip)
         return tooltip
-            
->>>>>>> 9a2baf3e
+            