import os
import sys
from functools import partial

import numpy as np
import pyqtgraph as pg
from pyqtgraph.graphicsItems.PlotDataItem import PlotDataItem
from pyqtgraph.GraphicsScene.mouseEvents import HoverEvent, MouseDragEvent
from pyqtgraph.parametertree import Parameter, ParameterTree
from PySide6 import QtCore, QtGui, QtWidgets
from PySide6.QtCore import Qt
from PySide6.QtGui import QAction
from PySide6.QtWidgets import (QApplication, QDialog, QDockWidget, QHBoxLayout,
                               QInputDialog, QLabel, QMainWindow, QMenu,
                               QMenuBar, QPlainTextEdit, QPushButton,
                               QSplitter, QTabWidget, QToolBar, QToolButton,
                               QVBoxLayout, QWidget, QComboBox, QCheckBox)

from cardiacmap.model.cascade import load_cascade_file
from cardiacmap.model.data import CascadeSignal
from cardiacmap.viewer.panels.settings import ParameterWidget
from cardiacmap.viewer.components import Spinbox
from typing import Literal

SPINBOX_STYLE = """QSpinBox
            {
                border: 1px solid;
            }

            QSpinBox::up-button
            {
                min-width: 5px;
                min-height: 5px;
                subcontrol-origin: margin;
                subcontrol-position: right;
                top: -5px;
                right: 0px;
            }

            QSpinBox::down-button
            {
                min-width: 5px;
                min-height: 5px;
                subcontrol-origin: margin;
                subcontrol-position: right;
                bottom: -5px;
                right: 0px;
            }"""

IMAGE_SIZE = 128
INITIAL_POSITION = (64, 64)
POSITION_MARKER_SIZE = 5
VIEWPORT_MARGIN = 2

class DraggablePlot(pg.PlotItem):

    # Draggable PlotItem that takes in a callback function.
    def __init__(self, callback):
        super().__init__()
        self.callback = callback

    def mouseClickEvent(self, event: MouseDragEvent):
        pos = self.vb.mapSceneToView(event.scenePos())

        self.callback(int(pos.x()), int(pos.y()))
        return event.pos()

    def mouseDragEvent(self, event: MouseDragEvent):

        pos = self.vb.mapSceneToView(event.scenePos())

        self.callback(int(pos.x()), int(pos.y()))
        return event.pos()

    def hoverEvent(self, event: HoverEvent):
        if not event.isExit():
            # the mouse is hovering over the image; make sure no other items
            # will receive left click/drag events from here.
            event.acceptDrags(Qt.MouseButton.LeftButton)

class PositionView(QWidget):

    def __init__(self, parent):

        super().__init__(parent=parent)

        self.parent=parent

        self.init_image_view()
        self.init_player_bar()

        layout = QVBoxLayout()
        layout.addWidget(self.image_view)
        layout.addWidget(self.player_bar)
        layout.addWidget(self.colormap_bar)
        self.setLayout(layout)

        # self.position_callback = position_callback

    def init_image_view(self):

        # Set up Image View
        view = DraggablePlot(self.update_position)
        self.image_view = pg.ImageView(view=view)
        self.image_view.view.enableAutoRange(enable=True)
        self.image_view.view.setMouseEnabled(False, False)

        self.image_view.view.setRange(
            xRange=(-VIEWPORT_MARGIN, IMAGE_SIZE + VIEWPORT_MARGIN), yRange=(-VIEWPORT_MARGIN, IMAGE_SIZE + VIEWPORT_MARGIN)
        )

        # Hide UI stuff not needed
        self.image_view.ui.roiBtn.hide()
        self.image_view.ui.menuBtn.hide()
        self.image_view.ui.histogram.hide()

        self.image_view.view.showAxes(False)
        self.image_view.view.invertY(True)

        # Draggable posiiton marker
        self.position_marker = pg.ScatterPlotItem(
<<<<<<< HEAD
            pos=[[64, 64]], size=5, pen=pg.mkPen("r"), brush=pg.mkBrush("r")
=======
            pos=[INITIAL_POSITION], size=POSITION_MARKER_SIZE, pen=pg.mkPen("r"), brush=pg.mkBrush("r")
>>>>>>> 0c5c40e3
        )

        self.image_view.getView().addItem(self.position_marker)

        self.image_view.sigTimeChanged.connect(self.parent.signal_panel.update_signal_marker)

        return self.image_view

    def init_player_bar(self):
        self.player_bar = QToolBar()
        self.colormap_bar = QToolBar()

        play_button = QAction("⏯", self)
        forward_button = QAction("⏭", self)
        back_button = QAction("⏮", self)

<<<<<<< HEAD
        self.skiprate = QtWidgets.QSpinBox()
        self.skiprate.setFixedWidth(60)
        self.skiprate.setMaximum(10000)
        self.skiprate.setValue(100)
        self.skiprate.setSingleStep(10)
        self.skiprate.setStyleSheet(SPINBOX_STYLE)

        self.framerate = QtWidgets.QSpinBox()
        self.framerate.setFixedWidth(60)
        self.framerate.setMaximum(1000)
        self.framerate.setValue(50)
        self.framerate.setSingleStep(10)
        self.framerate.setStyleSheet(SPINBOX_STYLE)

=======
        self.skiprate = Spinbox(min=1, max=10000, val=10, min_width=60, max_width=60, step=10)
          
>>>>>>> 0c5c40e3
        play_button.triggered.connect(self.image_view.togglePause)
        forward_button.triggered.connect(partial(self.jump_frames, forward=True))
        back_button.triggered.connect(partial(self.jump_frames, forward=False))

        # Need to update it for the first time first
        self.framerate = Spinbox(min=1, max=10000, val=500, min_width=60, max_width=60, step=10)
        self.update_framerate()
        self.framerate.valueChanged.connect(self.update_framerate)

        self.player_bar.addAction(play_button)
        self.player_bar.addAction(back_button)
        self.player_bar.addAction(forward_button)
        self.player_bar.addWidget(QLabel("   FPS: "))
        self.player_bar.addWidget(self.framerate)
        self.player_bar.addWidget(QLabel("   Skip Frames: "))
        self.player_bar.addWidget(self.skiprate)

        self.normalize = QComboBox()
        self.normalize.addItems(["Transformed", "Base"])
        self.normalize.currentTextChanged.connect(self.update_data)
        
        self.colormap = QComboBox()
        self.colormap.addItems(["gray", "hsv", "viridis", "plasma", "nipy_spectral"])
        self.colormap.currentTextChanged.connect(self.update_data)

        self.show_marker = QCheckBox()
        self.show_marker.setChecked(True)
        self.show_marker.stateChanged.connect(self.toggle_marker)
        
        self.colormap_bar.addWidget(QLabel("Data: "))
        self.colormap_bar.addWidget(self.normalize)
        self.colormap_bar.addWidget(QLabel("   Colormap: "))
        self.colormap_bar.addWidget(self.colormap)
        self.colormap_bar.addWidget(QLabel("   Marker: "))
        self.colormap_bar.addWidget(self.show_marker)

    def update_framerate(self):
        framerate = self.framerate.value()
        self.image_view.playRate = framerate

    def jump_frames(self, forward=True):
        skip_frames = self.skiprate.value()
        self.image_view.jumpFrames(skip_frames) if forward else self.image_view.jumpFrames(-skip_frames)
        
    def update_position(self, x, y):

        y = np.clip(y, 0, IMAGE_SIZE - 1)
        x = np.clip(x, 0, IMAGE_SIZE - 1)

        self.update_marker(x, y)
        self.parent.x = x
        self.parent.y = y
        self.parent.update_signal_plot()

    def update_data(self):

        mode = self.normalize.currentText() or "Base"
        cmap_name = self.colormap.currentText() or "gray"

        if mode=="Base":
            self.image_view.setImage(
                self.parent.signal.image_data, autoLevels=False, autoRange=False
            )
        elif mode=="Transformed":
            self.image_view.setImage(
                self.parent.signal.transformed_data, autoLevels=False, autoRange=False
            )
        
        cm = pg.colormap.get(cmap_name, source="matplotlib")
        
        self.image_view.setColorMap(cm)
        
        self.parent.annotate_tab.img_view.setImage(self.image_view.image)
        self.parent.annotate_tab.img_view.setColorMap(cm)

    def update_marker(self, x, y):
        self.position_marker.setData(pos=[[x, y]])

    def toggle_marker(self):
        self.position_marker.setVisible(True) if self.show_marker.isChecked() else self.position_marker.setVisible(False)<|MERGE_RESOLUTION|>--- conflicted
+++ resolved
@@ -119,11 +119,7 @@
 
         # Draggable posiiton marker
         self.position_marker = pg.ScatterPlotItem(
-<<<<<<< HEAD
-            pos=[[64, 64]], size=5, pen=pg.mkPen("r"), brush=pg.mkBrush("r")
-=======
             pos=[INITIAL_POSITION], size=POSITION_MARKER_SIZE, pen=pg.mkPen("r"), brush=pg.mkBrush("r")
->>>>>>> 0c5c40e3
         )
 
         self.image_view.getView().addItem(self.position_marker)
@@ -140,31 +136,14 @@
         forward_button = QAction("⏭", self)
         back_button = QAction("⏮", self)
 
-<<<<<<< HEAD
-        self.skiprate = QtWidgets.QSpinBox()
-        self.skiprate.setFixedWidth(60)
-        self.skiprate.setMaximum(10000)
-        self.skiprate.setValue(100)
-        self.skiprate.setSingleStep(10)
-        self.skiprate.setStyleSheet(SPINBOX_STYLE)
-
-        self.framerate = QtWidgets.QSpinBox()
-        self.framerate.setFixedWidth(60)
-        self.framerate.setMaximum(1000)
-        self.framerate.setValue(50)
-        self.framerate.setSingleStep(10)
-        self.framerate.setStyleSheet(SPINBOX_STYLE)
-
-=======
         self.skiprate = Spinbox(min=1, max=10000, val=10, min_width=60, max_width=60, step=10)
-          
->>>>>>> 0c5c40e3
+
         play_button.triggered.connect(self.image_view.togglePause)
         forward_button.triggered.connect(partial(self.jump_frames, forward=True))
         back_button.triggered.connect(partial(self.jump_frames, forward=False))
 
         # Need to update it for the first time first
-        self.framerate = Spinbox(min=1, max=10000, val=500, min_width=60, max_width=60, step=10)
+        self.framerate = Spinbox(min=1, max=10000, val=50, min_width=60, max_width=60, step=10)
         self.update_framerate()
         self.framerate.valueChanged.connect(self.update_framerate)
 
