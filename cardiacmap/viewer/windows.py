import os
import pickle
import sys
from functools import partial
from typing import List, Literal, Optional

import numpy as np
import pyqtgraph as pg
from pyqtgraph.console import ConsoleWidget
from pyqtgraph.parametertree import Parameter
from PySide6 import QtCore, QtGui, QtWidgets
from PySide6.QtCore import Qt
from PySide6.QtGui import QAction, QGuiApplication
from PySide6.QtWebEngineWidgets import QWebEngineView
from PySide6.QtWidgets import (
    QApplication,
    QDialog,
    QDockWidget,
    QFileDialog,
    QHBoxLayout,
    QInputDialog,
    QLabel,
    QMainWindow,
    QMenu,
    QMenuBar,
    QPlainTextEdit,
    QPushButton,
    QSplitter,
    QTabWidget,
    QToolBar,
    QToolButton,
    QVBoxLayout,
    QWidget,
    QDialogButtonBox,
    QMessageBox,
    QLineEdit,
)

from cardiacmap.model.cascade import load_cascade_file
from cardiacmap.model.scimedia import load_scimedia_data
from cardiacmap.model.data import CascadeSignal
from cardiacmap.viewer.panels import (
    AnnotateView,
    FFTWindow,
    IsochromeWindow,
    MetadataPanel,
    PositionView,
    ScatterPanel,
    ScatterPlotView,
    SettingsDialog,
    SignalPanel,
    SpatialPlotView,
    StackingWindow,
)
from cardiacmap.viewer.components import FrameInputDialog
from cardiacmap.viewer.utils import load_settings, loading_popup, save_settings

TITLE_STYLE = """QDockWidget::title
{
font-family: "Roboto Lt";
font-size: 18pt;
background: #DCDCDC;
padding-left: 10px;
padding-top: 4px;
}
"""
INITIAL_POSITION = (64, 64)
WIDTH_SCALE = 0.6
HEIGHT_SCALE = 0.4


class CardiacMap(QMainWindow):
    """Main window for signal analysis"""

    def __init__(self, signal: Optional[CascadeSignal] = None, title: str = ""):

        super().__init__()

        self.title = title
        screen_size = QGuiApplication.primaryScreen().size()
        self.init_width = screen_size.width() * WIDTH_SCALE
        self.init_height = screen_size.height() * HEIGHT_SCALE
        self.settings = load_settings()

        self.resize(self.init_width, self.init_height)
        self.setStyleSheet(TITLE_STYLE)
        self.init_menu()

        # # TODO: Fix / Add Console Function
        # self.console = ConsoleWidget()
        # self.console.setMinimumWidth(500)
        # self.console.setMinimumHeight(100)

        # size_policy = QtWidgets.QSizePolicy()
        # size_policy.setVerticalPolicy(QtWidgets.QSizePolicy.Policy.MinimumExpanding)
        # size_policy.setHorizontalPolicy(QtWidgets.QSizePolicy.Policy.MinimumExpanding)
        # self.console.setSizePolicy(size_policy)

        self.signal = signal

        self.default_widget = QWidget()
        layout = QHBoxLayout()
        layout.addStretch()
        layout.addWidget(
            QLabel(
                'No files loaded. Load a Cascade Image File with "File → Load Data" to continue...'
            )
        )
        layout.addStretch()
        self.default_widget.setLayout(layout)
        self.default_widget.setStyleSheet("QLabel {font-size:20px; }")

        self.init_viewer()

    def init_menu(self):

        self.menubar = QMenuBar(self)
        self.menubar.setNativeMenuBar(False)
        self.menubar.setStyleSheet("QMenuBar {border-bottom: 1px solid #D3D3D3;}")

        self.file_menu = self.menubar.addMenu("File")
        # self.transforms_menu = self.menubar.addMenu("Transforms")
        self.windows_menu = self.menubar.addMenu("Windows")

        # Settings Menu
        self.settings_menu = self.menubar.addAction("Settings")
        self.settings_menu.triggered.connect(self.open_settings)

        # File Menu
        self.load_voltage = QAction("Load Voltage Data")
        self.load_voltage.triggered.connect(
            partial(self.load_cascade, calcium_mode=False)
        )

        self.load_calcium = QAction("Load Voltage / Calcium Data")
        self.load_calcium.triggered.connect(
            partial(self.load_cascade, calcium_mode=True)
        )

        self.load_scimedia_single = QAction("Load SciMedia Data (Beta)")
        self.load_scimedia_single.triggered.connect(self.load_scimedia)

        self.load_saved_signal = QAction("Load Saved Signal")
        self.load_saved_signal.triggered.connect(self.load_preprocessed)

        self.save_signal = QAction("Save Signal")
        self.save_signal.triggered.connect(self.save_preprocessed)

        self.file_menu.addAction(self.load_voltage)
        self.file_menu.addAction(self.load_calcium)
        self.file_menu.addSeparator()
        self.file_menu.addAction(self.load_scimedia_single)
        self.file_menu.addSeparator()
        self.file_menu.addAction(self.load_saved_signal)
        self.file_menu.addSeparator()
        # TODO - Save Signal
        self.file_menu.addAction(self.save_signal)

        # Windows Menu
        self.stacking = QAction("Stacking")
        self.stacking.triggered.connect(self.create_stacking_window)
        self.apd_window = QAction("APD / DI Plots")
        self.apd_window.triggered.connect(self.plot_apds)
        self.isochrome = QAction("Isochrome / Vector Map")
        self.isochrome.triggered.connect(self.create_isochrome_window)
        self.fft = QAction("FFT", self)
        self.fft.triggered.connect(self.create_fft_window)

        self.windows_menu.addAction(self.stacking)
        self.windows_menu.addAction(self.apd_window)
        self.windows_menu.addAction(self.isochrome)
        self.windows_menu.addAction(self.fft)

        # # TODO: Transforms Menu
        # self.transforms_menu.addAction("Spatial Average")
        # self.transforms_menu.addAction("Time Average")

        # Help Menu
        self.help = self.menubar.addAction("Help")
        self.help.triggered.connect(self.load_help)

        self.setMenuBar(self.menubar)

        return

    def _disable_menus(self, disable: bool):

        self.windows_menu.setDisabled(disable)
        self.settings_menu.setDisabled(disable)
        self.save_signal.setDisabled(disable)

    def init_viewer(self):

        self.setWindowTitle(
            self.title + " – CardiacMap" if self.title else "CardiacMap"
        )

        if self.signal:

            self.x, self.y = INITIAL_POSITION

            self.metadata_panel = MetadataPanel(self.signal, self)

            # Create Signal view
            self.signal_panel = SignalPanel(self, settings=self.settings)

            # Create Image tabs
            self.position_tab = PositionView(self)
            self.position_tab.image_view.setImage(
                self.signal.image_data, autoLevels=True, autoRange=False
            )

            self.annotate_tab = AnnotateView(self)

            self.image_tabs = QTabWidget()

            self.image_tabs.addTab(self.position_tab, "Position")
            self.image_tabs.addTab(self.annotate_tab, "Annotate")

            # Create docking windows for viewer and signa view.
            self.metadata_panel.setMaximumHeight(self.init_height * 0.2)
            self.setCentralWidget(self.metadata_panel)

            self.signal_dock = QDockWidget("Signal View", self)
            self.image_dock = QDockWidget("Image View", self)

            self.signal_dock.setWidget(self.signal_panel)
            self.image_dock.setWidget(self.image_tabs)

            self.signal_dock.setMinimumWidth(self.init_width * 0.7)

            self.addDockWidget(Qt.DockWidgetArea.BottomDockWidgetArea, self.image_dock)
            self.addDockWidget(Qt.DockWidgetArea.BottomDockWidgetArea, self.signal_dock)

            self.signal.normalize()
            self.ms_changed()  # initialize plot with scaled x values

            self.setGeometry(100, 100, self.init_width, self.init_height)

            self.default_widget.setVisible(False)
            self._disable_menus(False)

            self.resizeDocks(
                [self.image_dock, self.signal_dock],
                [500, 2500],
                Qt.Orientation.Horizontal,
            )
            self.resizeDocks(
                [self.image_dock, self.signal_dock],
                [1000, 1000],
                Qt.Orientation.Vertical,
            )

            image_size_policy = QtWidgets.QSizePolicy()
            image_size_policy.setHorizontalPolicy(
                QtWidgets.QSizePolicy.Policy.MinimumExpanding
            )
            image_size_policy.setHorizontalStretch(1)

            signal_size_policy = QtWidgets.QSizePolicy()
            signal_size_policy.setHorizontalPolicy(
                QtWidgets.QSizePolicy.Policy.MinimumExpanding
            )
            signal_size_policy.setHorizontalStretch(5)

            metadata_size_policy = QtWidgets.QSizePolicy()
            metadata_size_policy.setVerticalPolicy(QtWidgets.QSizePolicy.Policy.Minimum)

            self.image_dock.setSizePolicy(image_size_policy)
            self.signal_dock.setSizePolicy(signal_size_policy)
            self.metadata_panel.setSizePolicy(metadata_size_policy)

        else:

            self.setCentralWidget(self.default_widget)
            self._disable_menus(True)

    def load_cascade(self, calcium_mode: bool):

        filepath = QFileDialog.getOpenFileName(
            self,
            "Load Cascade File",
            "",
            "Cascade File (*.dat);;All Files (*)",
        )[0]

        if filepath and ".dat" in filepath:

            self._load_signal(filepath, calcium_mode=calcium_mode)

    @loading_popup
    def load_scimedia(self, update_progress=None):

        filepath = QFileDialog.getOpenFileName(
            self,
            "Load SciMedia File",
            "",
            "SciMedia CMOS File(*.gsd);;All Files (*)",
        )[0]

        if filepath and ".gsd" in filepath:

            self._load_signal(filepath, calcium_mode=False, mode="scimedia", update_progress=update_progress)


    def _load_signal(self, filepath, calcium_mode: bool, mode: Literal["cascade", "scimedia"]="cascade", update_progress=None):

        filename = os.path.split(filepath)[-1]

        if mode == "cascade":
            signals = load_cascade_file(
                filepath, self.largeFilePopUp, dual_mode=calcium_mode
            )
        elif mode == "scimedia":
            signals = load_scimedia_data(
                filepath, self.largeFilePopUp
            )

        if update_progress:
            update_progress(0.5)

        if signals:

            if calcium_mode:

                signal_odd: CascadeSignal = signals[0]
                signal_even: CascadeSignal = signals[1]

                print(signal_odd.signal_name)

                for signal, suffix in [(signal_odd, "_odd"), (signal_even, "_even")]:
                    self.create_viewer(signal, filename + suffix)
            else:
                signal = signals[0]

                self.create_viewer(signal, filename)

    def load_preprocessed(self):

        filepath, _ = QFileDialog.getOpenFileName(
            self,
            "Load Preprocessed Signal",
            "",
            "CardiacMap Signal (*.signal);;All Files (*)",
        )
        if filepath:
            with open(filepath, "rb") as f:
                signal = pickle.load(f)
                print(signal.transformed_data)
                self.create_viewer(signal, os.path.split(filepath)[-1])

    def save_preprocessed(self):

        filepath, _ = QFileDialog.getSaveFileName(
            self,
            "Save Processed Signal",
            f"{self.signal.signal_name}.signal",
            "CardiacMap Signal (*.signal);;All Files (*)",
        )
        with open(filepath, "wb") as f:
            print(self.signal.transformed_data)
            pickle.dump(self.signal, f)

    # TODO: Fix scroll / header issue here
    def load_help(self):
        self.help_window = QtWidgets.QMainWindow(self)
        self.help_browser = QWebEngineView()
        self.help_toolbar = QtWidgets.QToolBar()
        #self.help_browser.urlChanged.connect(lambda url: print("New URL:", url))
        
        self.forward_button = QAction(">")
        self.forward_button.triggered.connect(self.help_browser.forward)
        self.back_button = QAction("<")
        self.back_button.triggered.connect(self.help_browser.back)
        
        self.help_toolbar.addAction(self.back_button)
        self.help_toolbar.addAction(self.forward_button)
        
        # Load Help Pages                                
        file_path = "../help/HelpGuide.html"
        url = QtCore.QUrl.fromLocalFile(QtCore.QFileInfo(file_path).absoluteFilePath())
        self.help_browser.load(url)
        
        # Help
        self.pages_widget = QWidget()
        layout = QVBoxLayout()
        layout.addWidget(self.help_toolbar)
        layout.addWidget(self.help_browser)
        self.pages_widget.setLayout(layout)
        
        self.help_window.setCentralWidget(self.pages_widget)
        
        self.help_window.setWindowTitle("Help")
        self.help_window.resize(600, 400)

        # Store the help window in the instance, so it doesn't get garbage collected
        self.help_window.show()
        
    def anchorClicked(self, x):
        print("clicked:", x)

    def create_viewer(self, signal: CascadeSignal, title: str):
        """IF there is a signal already, create a new viewer window. Otherwise
        load signal in current window"""

        if self.signal:

            viewer = CardiacMap(signal, title)
            viewer.show()

        else:
            self.title = title
            self.signal = signal
            self.init_viewer()

    def largeFilePopUp(self, tLen, maxFrames):
        print("Max Possible Frames:", maxFrames)

        dialog = FrameInputDialog(tLen, maxFrames, self)
        if dialog.exec() == QDialog.Accepted:
            return dialog.getValues()
        else:
            return None, None

    def update_signal_value(self, evt, idx=None):

        if self.signal_panel.signal_marker:
            if not idx:
                idx = self.signal_panel.signal_marker.getXPos()
            idx = int(idx / self.ms)
            if idx >= 0 and idx < len(self.signal_panel.signal_data.getData()[0]):

                self.metadata_panel.frame_index.setText(str(idx))
                self.metadata_panel.signal_value.setText(
                    f"{self.signal_panel.signal_data.getData()[1][idx]:.3f}"
                )

    def update_signal_plot(self):
        signal_data = self.signal.transformed_data[:, self.x, self.y]

        xs = self.xVals[0 : len(signal_data)]  # ensure len(xs) == len(signal_data)
        self.signal_panel.signal_data.setData(x=xs, y=signal_data)

        self.metadata_panel.img_position.setText(f"{self.x}, {self.y}")

        self.update_signal_value(None, idx=self.signal_panel.frame_idx)

        if self.signal.show_baseline:
            baseline_idx = self.x * self.signal.span_X + self.y

            bX = self.signal.baselineX[baseline_idx] * self.ms
            bY = self.signal.baselineY[baseline_idx]

            self.signal_panel.baseline_data.setData(bX, bY)
        else:
            self.signal_panel.baseline_data.setData()

        if self.signal.show_apd_threshold:

            sig_idx = self.x * self.signal.span_X + self.y
            indices, thresh = self.signal.get_apd_threshold()

            tX = indices[sig_idx] * self.ms
            tY = [thresh for t in tX]

            self.signal_panel.apd_data.setData(tX, tY)
        else:
            self.signal_panel.apd_data.setData()

    def ms_changed(self):
        self.ms = self.signal_panel.ms_per_frame.value()
        self.xVals = np.arange(0, self.ms * self.signal.span_T, self.ms)
        print("updated ms:", self.ms)
        self.update_signal_plot()

    @loading_popup
    def signal_transform(
        self,
        transform: Literal[
            "spatial_average", "time_average", "trim", "normalize", "reset", "invert"
        ],
        update_progress=None,
    ):
        if update_progress:
<<<<<<< HEAD
=======
            #print(update_progress)
            #print("progres update?")
>>>>>>> 9aea5921
            update_progress(0.1)
        # Calls a transform function within the signal item
        if transform == "spatial_average":
            sigma = self.settings.child("Spatial Average").child("Sigma").value()
            radius = self.settings.child("Spatial Average").child("Radius").value()
            mode = self.settings.child("Spatial Average").child("Mode").value()
            self.signal.perform_average(
                type="spatial", sig=sigma, rad=radius, mode=mode, update_progress=update_progress
            )
            self.signal.normalize()

        elif transform == "time_average":
            sigma = self.settings.child("Time Average").child("Sigma").value()
            radius = self.settings.child("Time Average").child("Radius").value()
            mode = self.settings.child("Time Average").child("Mode").value()
            self.signal.perform_average(type="time", sig=sigma, rad=radius, mode=mode)
            self.signal.normalize()

        elif transform == "trim":
            left = int(
                self.settings.child("Trim Parameters").child("Left").value() / self.ms
            )
            right = int(
                self.settings.child("Trim Parameters").child("Right").value() / self.ms
            )
            self.signal.trim_data(startTrim=left, endTrim=right)
            self.signal.normalize()

        elif transform == "normalize":
            self.signal.normalize()

        elif transform == "reset":
            self.signal.reset_data()
            self.signal.normalize()

        elif transform == "invert":
            self.signal.invert_data()
            self.signal.normalize()

        self.update_signal_plot()
        self.position_tab.update_data()

    @loading_popup
    def calculate_baseline_drift(
        self, action: Literal["calculate", "confirm", "reset"], update_progress=None
    ):
        period = int(
            self.settings.child("Baseline Drift").child("Period Len").value() / self.ms
        )
        prominence = self.settings.child("Baseline Drift").child("Prominence").value()
        threshold = self.settings.child("Baseline Drift").child("Threshold").value()
        alternans = self.settings.child("Baseline Drift").child("Alternans").value()

        if action == "calculate":
            self.signal.calc_baseline(period, threshold, prominence, alternans)

            self.signal_panel.baseline_drift.enable_confirm_buttons()
            self.signal.show_baseline = True
        else:
            if action == "confirm":
                self.signal.remove_baseline_drift(update_progress=update_progress)
                self.signal.normalize()

            self.signal.reset_baseline()
            self.signal.show_baseline = False

            self.signal_panel.baseline_drift.disable_confirm_buttons()

        self.update_signal_plot()

    @loading_popup
    def calculate_apd(
        self, action: Literal["calculate", "confirm", "reset"], update_progress=None
    ):

        threshold = self.settings.child("APD Parameters").child("Threshold").value()

        if action == "calculate":
            self.signal.calc_apd_di_threshold(threshold)

            self.signal_panel.apd.enable_confirm_buttons()

            self.signal.show_apd_threshold = True
        else:
            if action == "confirm":
                self.signal.calc_apd_di()
            else:
                self.signal.reset_apd_di()

            self.signal.show_apd_threshold = False
            self.apd_window.setDisabled(False)

            self.signal_panel.apd.disable_confirm_buttons()

        if update_progress:
            update_progress(0.95)
        self.update_signal_plot()

    def plot_apds(self):

        if self.signal.apds:

            apd = self.signal.get_spatial_apds() * self.ms
            di = self.signal.get_spatial_dis() * self.ms
            self.apd_spatial_plot = SpatialPlotWindow(
                self, apd, di, self.signal.apdIndicators
            )
            self.apd_spatial_plot.show()

        else:
            apd_popup = QtWidgets.QMessageBox()
            apd_popup.setWindowTitle("Warning")
            apd_popup.setText(
                "No APD / DI in signal.\nTo enable, first calculate APD / DI"
            )
            apd_popup.exec()

    def create_stacking_window(self):
        self.stacking_window = StackingWindow(self)
        self.stacking_window.show()

    def create_isochrome_window(self):
        self.isochrome_window = IsochromeWindow(self)
        self.isochrome_window.show()

    def create_fft_window(self):
        self.fft_window = FFTWindow(self)
        self.fft_window.show()

    def open_settings(self):

        _settings = SettingsDialog(self.settings)
        _settings.exec()


class SpatialPlotWindow(QMainWindow):
    def __init__(self, parent, apdData=None, diData=None, flags=None):
        QMainWindow.__init__(self)
        self.parent = parent
        self.settings = parent.settings

        self.x1 = self.y1 = self.x2 = self.y2 = 64
        self.data = [apdData, diData]
        self.flags = flags
        apd_mode = 0
        di_mode = 1
        # Create viewer tabs
        self.APD_view_tab = SpatialPlotView(self, apd_mode)
        self.DI_view_tab = SpatialPlotView(self, di_mode)
        self.APD_DI_view_tab = ScatterPlotView(self)

        self.image_tabs = QTabWidget()
        self.image_tabs.addTab(self.APD_view_tab, "Spatial APDs")
        self.image_tabs.addTab(self.DI_view_tab, "Spatial DIs")
        self.image_tabs.addTab(self.APD_DI_view_tab, "APD v.s. DI")
        self.image_tabs.setMinimumWidth(380)
        self.image_tabs.setMinimumHeight(500)

        # Create Signal Views
        self.APD_signal_tab = SignalPanel(
            self,
            toolbar=False,
            signal_marker=False,
            ms_conversion=False,
            settings=self.settings,
        )
        # set up axes
        leftAxis: pg.AxisItem = self.APD_signal_tab.plot.getPlotItem().getAxis("left")
        bottomAxis: pg.AxisItem = self.APD_signal_tab.plot.getPlotItem().getAxis(
            "bottom"
        )
        leftAxis.setLabel(text="Action Potential Duration (ms)")
        bottomAxis.setLabel(text="Linear Space (px)")
        # self.DI_signal_tab = SignalPanel(self, False)
        self.APD_DI_tab = ScatterPanel(self)

        self.signal_tabs = QTabWidget()
        self.signal_tabs.addTab(self.APD_signal_tab, "APD v.s. Linear Space")
        # self.signal_tabs.addTab(self.DI_signal_tab, "DI v.s. Linear Space")
        self.signal_tabs.addTab(self.APD_DI_tab, "APD v.s. DI")

        # Create main layout
        self.splitter = QSplitter()
        self.splitter.addWidget(self.image_tabs)
        self.splitter.addWidget(self.signal_tabs)

        for i in range(self.splitter.count()):
            self.splitter.setCollapsible(i, False)
        layout = QHBoxLayout()
        layout.addWidget(self.splitter)

        self.signal_dock = QDockWidget("Signal View", self)
        self.image_dock = QDockWidget("Image View", self)

        self.signal_dock.setWidget(self.signal_tabs)
        self.image_dock.setWidget(self.image_tabs)

        self.addDockWidget(Qt.DockWidgetArea.BottomDockWidgetArea, self.image_dock)
        self.addDockWidget(Qt.DockWidgetArea.BottomDockWidgetArea, self.signal_dock)
        self.image_dock.resize(400, 1000)
        self.setLayout(layout)

    def update_graph(self, coords, beatNum):
        img = self.data[0][beatNum + 1]
        data = []
        for coord in coords:
            data.append(img[coord[0]][coord[1]])
        self.APD_signal_tab.signal_data.setData(data)

    def update_signal_plot(self):
        return

    def update_signal_value(self, evt, idx=None):
        return


if __name__ == "__main__":

    app = QtWidgets.QApplication(sys.argv)

    # signals = load_cascade_file("2011-08-23_Exp000_Rec112_Cam1-Blue.dat", None)

    # signal = signals[0]

    # viewer = CardiacMap(signal)

    # viewer.show()

    main_window = CardiacMap()
    main_window.show()

    sys.exit(app.exec())<|MERGE_RESOLUTION|>--- conflicted
+++ resolved
@@ -482,11 +482,8 @@
         update_progress=None,
     ):
         if update_progress:
-<<<<<<< HEAD
-=======
             #print(update_progress)
             #print("progres update?")
->>>>>>> 9aea5921
             update_progress(0.1)
         # Calls a transform function within the signal item
         if transform == "spatial_average":
