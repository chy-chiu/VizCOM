import os
import pickle
import sys
from functools import partial
from typing import List, Literal, Optional

import numpy as np
import pyqtgraph as pg
from pyqtgraph.console import ConsoleWidget
from pyqtgraph.parametertree import Parameter
from PySide6 import QtCore, QtGui, QtWidgets
from PySide6.QtCore import Qt
from PySide6.QtGui import QAction, QGuiApplication
from PySide6.QtWidgets import (
    QApplication,
    QDialog,
    QDockWidget,
    QFileDialog,
    QHBoxLayout,
    QInputDialog,
    QLabel,
    QMainWindow,
    QMenu,
    QMenuBar,
    QPlainTextEdit,
    QPushButton,
    QSplitter,
    QTabWidget,
    QToolBar,
    QToolButton,
    QVBoxLayout,
    QWidget,
)

from cardiacmap.model.cascade import load_cascade_file
from cardiacmap.model.data import CascadeSignal
from cardiacmap.viewer.panels import (
    AnnotateView,
    FFTPositionView,
    IsochromeWindow,
    MetadataPanel,
    PositionView,
    ScatterPanel,
    ScatterPlotView,
    SettingsDialog,
    SignalPanel,
    SpatialPlotView,
    StackingWindow,
)
from cardiacmap.viewer.utils import load_settings, loading_popup, save_settings

TITLE_STYLE = """QDockWidget::title
{
font-family: "Roboto Lt";
font-size: 18pt;
background: #DCDCDC;
padding-left: 10px;
padding-top: 4px;
}
"""
INITIAL_POSITION = (64, 64)
WIDTH_SCALE = 0.6
HEIGHT_SCALE = 0.4


class CardiacMap(QMainWindow):
    """Main window for signal analysis"""

    def __init__(self, signal: Optional[CascadeSignal] = None, title: str = ""):

        super().__init__()

        self.title = title
        screen_size = QGuiApplication.primaryScreen().size()
        self.init_width = screen_size.width() * WIDTH_SCALE
        self.init_height = screen_size.height() * HEIGHT_SCALE
        self.settings = load_settings()

        self.resize(self.init_width, self.init_height)
        self.setStyleSheet(TITLE_STYLE)
        self.init_menu()

        # # TODO: Fix / Add Console Function
        # self.console = ConsoleWidget()
        # self.console.setMinimumWidth(500)
        # self.console.setMinimumHeight(100)

        # size_policy = QtWidgets.QSizePolicy()
        # size_policy.setVerticalPolicy(QtWidgets.QSizePolicy.Policy.MinimumExpanding)
        # size_policy.setHorizontalPolicy(QtWidgets.QSizePolicy.Policy.MinimumExpanding)
        # self.console.setSizePolicy(size_policy)

        self.signal = signal

        self.default_widget = QWidget()
        layout = QHBoxLayout()
        layout.addStretch()
        layout.addWidget(
            QLabel(
                'No files loaded. Load a Cascade Image File with "File → Load Data" to continue...'
            )
        )
        layout.addStretch()
        self.default_widget.setLayout(layout)
        self.default_widget.setStyleSheet("QLabel {font-size:20px; }")

        self.init_viewer()

    def init_menu(self):

        self.menubar = QMenuBar(self)
        self.menubar.setNativeMenuBar(False)
        self.menubar.setStyleSheet("QMenuBar {border-bottom: 1px solid #D3D3D3;}")

        self.file_menu = self.menubar.addMenu("File")
        # self.transforms_menu = self.menubar.addMenu("Transforms")
        self.windows_menu = self.menubar.addMenu("Windows")

        # Settings Menu
        self.settings_menu = self.menubar.addAction("Settings")
        self.settings_menu.triggered.connect(self.open_settings)

        # File Menu
        self.load_voltage = QAction("Load Voltage Data")
        self.load_voltage.triggered.connect(
            partial(self.load_cascade, calcium_mode=False)
        )

        self.load_calcium = QAction("Load Voltage / Calcium Data")
        self.load_calcium.triggered.connect(
            partial(self.load_cascade, calcium_mode=True)
        )

        self.load_saved_signal = QAction("Load Saved Signal")
        self.load_saved_signal.triggered.connect(self.load_preprocessed)

        self.save_signal = QAction("Save Signal")
        self.save_signal.triggered.connect(self.save_preprocessed)

        self.file_menu.addAction(self.load_voltage)
        self.file_menu.addAction(self.load_calcium)
        self.file_menu.addSeparator()
        self.file_menu.addAction(self.load_saved_signal)
        self.file_menu.addSeparator()
        # TODO - Save Signal
        self.file_menu.addAction(self.save_signal)

        # Windows Menu
        self.stacking = QAction("Stacking")
        self.stacking.triggered.connect(self.create_stacking_window)
        self.apd_window = QAction("APD / DI Plots")
        self.apd_window.triggered.connect(self.plot_apds)
        self.isochrome = QAction("Isochrome / Vector Map")
        self.isochrome.triggered.connect(self.create_isochrome_window)
        self.fft = QAction("FFT", self)
        self.fft.triggered.connect(self.perform_FFT)

        self.windows_menu.addAction(self.stacking)
        self.windows_menu.addAction(self.apd_window)
        self.windows_menu.addAction(self.isochrome)
        self.windows_menu.addAction(self.fft)

        # # TODO: Transforms Menu
        # self.transforms_menu.addAction("Spatial Average")
        # self.transforms_menu.addAction("Time Average")

        # Help Menu
        self.help = self.menubar.addAction("Help")
        self.help.triggered.connect(self.load_help)

        self.setMenuBar(self.menubar)

        return

    def _disable_menus(self, disable: bool):

        self.windows_menu.setDisabled(disable)
        self.settings_menu.setDisabled(disable)
        self.save_signal.setDisabled(disable)

    def init_viewer(self):

        self.setWindowTitle(
            self.title + " – CardiacMap" if self.title else "CardiacMap"
        )

        if self.signal:

            self.x, self.y = INITIAL_POSITION

            self.metadata_panel = MetadataPanel(self.signal, self)

            # Create Signal view
            self.signal_panel = SignalPanel(self)

            # Create Image tabs
            self.position_tab = PositionView(self)
            self.position_tab.image_view.setImage(
                self.signal.image_data, autoLevels=True, autoRange=False
            )

            self.annotate_tab = AnnotateView(self)

            self.image_tabs = QTabWidget()

            self.image_tabs.addTab(self.position_tab, "Position")
            self.image_tabs.addTab(self.annotate_tab, "Annotate")

            # Create docking windows for viewer and signa view.
            self.metadata_panel.setMaximumHeight(self.init_height*0.2)
            self.setCentralWidget(self.metadata_panel)

            self.signal_dock = QDockWidget("Signal View", self)
            self.image_dock = QDockWidget("Image View", self)

            self.signal_dock.setWidget(self.signal_panel)
            self.image_dock.setWidget(self.image_tabs)

            self.signal_dock.setMinimumWidth(self.init_width * 0.7)

            self.addDockWidget(Qt.DockWidgetArea.BottomDockWidgetArea, self.image_dock)
            self.addDockWidget(Qt.DockWidgetArea.BottomDockWidgetArea, self.signal_dock)

            self.signal.normalize()
            self.ms_changed()  # initialize plot with scaled x values

            self.setGeometry(100, 100, self.init_width, self.init_height)

            self.default_widget.setVisible(False)
            self._disable_menus(False)

            self.resizeDocks([self.image_dock, self.signal_dock], [500, 2500], Qt.Orientation.Horizontal)
            self.resizeDocks([self.image_dock, self.signal_dock], [1000, 1000], Qt.Orientation.Vertical)

            image_size_policy = QtWidgets.QSizePolicy()
            image_size_policy.setHorizontalPolicy(QtWidgets.QSizePolicy.Policy.MinimumExpanding)
            image_size_policy.setHorizontalStretch(1)

            signal_size_policy = QtWidgets.QSizePolicy()
            signal_size_policy.setHorizontalPolicy(
                QtWidgets.QSizePolicy.Policy.MinimumExpanding
            )
            signal_size_policy.setHorizontalStretch(5)

            metadata_size_policy = QtWidgets.QSizePolicy()
            metadata_size_policy.setVerticalPolicy(QtWidgets.QSizePolicy.Policy.Minimum)

            self.image_dock.setSizePolicy(image_size_policy)
            self.signal_dock.setSizePolicy(signal_size_policy)
            self.metadata_panel.setSizePolicy(metadata_size_policy)



        else:

            self.setCentralWidget(self.default_widget)
            self._disable_menus(True)

    def load_cascade(self, calcium_mode: bool):

        filepath = QFileDialog.getOpenFileName(
            self,
            "Load Cascade File",
            "",
            "Cascade File (*.dat);;All Files (*)",
        )[0]

        if filepath and ".dat" in filepath:

            self._load_signal(filepath, calcium_mode=calcium_mode)

    @loading_popup
    def _load_signal(self, filepath, calcium_mode: bool, update_progress=None):

        filename = os.path.split(filepath)[-1]

        signals = load_cascade_file(
            filepath, self.largeFilePopUp, dual_mode=calcium_mode
        )

        if update_progress:
            update_progress(0.5)

        if calcium_mode:

            signal_odd: CascadeSignal = signals[0]
            signal_even: CascadeSignal = signals[1]

            print(signal_odd.signal_name)

            for signal, suffix in [(signal_odd, "_odd"), (signal_even, "_even")]:
                self.create_viewer(signal, filename + suffix)
        else:
            signal = signals[0]

            self.create_viewer(signal, filename)

    def load_preprocessed(self):

        filepath, _ = QFileDialog.getOpenFileName(
            self,
            "Load Preprocessed Signal",
            "",
            "CardiacMap Signal (*.signal);;All Files (*)",
        )
        if filepath:
            with open(filepath, "rb") as f:
                signal = pickle.load(f)
                print(signal.transformed_data)
                self.create_viewer(signal, os.path.split(filepath)[-1])

    def save_preprocessed(self):

        filepath, _ = QFileDialog.getSaveFileName(
            self,
            "Save Processed Signal",
            f"{self.signal.signal_name}.signal",
            "CardiacMap Signal (*.signal);;All Files (*)",
        )
        with open(filepath, "wb") as f:
            print(self.signal.transformed_data)
            pickle.dump(self.signal, f)

    # TODO: Fix scroll / header issue here
    def load_help(self):
        self.help_window = QtWidgets.QMainWindow(self)
        help_text_browser = QtWidgets.QTextBrowser()

        help_text_browser.anchorClicked.connect(lambda x: print(x))

        file_path = "./TUTORIAL.md"
        url = QtCore.QUrl.fromLocalFile(file_path)

        help_text_browser.setSource(url)
        self.help_window.setCentralWidget(help_text_browser)

        self.help_window.setWindowTitle("Help")
        self.help_window.resize(600, 400)

        # Store the help window in the instance, so it doesn't get garbage collected
        self.help_window.show()

    def create_viewer(self, signal: CascadeSignal, title: str):
        """IF there is a signal already, create a new viewer window. Otherwise
        load signal in current window"""

        if self.signal:

            viewer = CardiacMap(signal, title)
            viewer.show()

        else:
            self.title = title
            self.signal = signal
            self.init_viewer()

    def largeFilePopUp(self, tLen, maxFrames):
        print("Max Possible Frames:", maxFrames)
        self.filePopup = PopupWindow()
        start = self.filePopup.getInt(
            self,
            "File Too Large",
            "Enter Start Frame (0, " + str(tLen) + "):",
            minValue=0,
            maxValue=tLen,
        )[0]

        if start + maxFrames >= tLen:
            maxInput = tLen
        else:
            maxInput = start + maxFrames

        end = self.filePopup.getInt(
            self,
            "File Too Large",
            "Enter End Frame (" + str(start + 1) + ", " + str(maxInput) + "):",
            minValue=start + 1,
            maxValue=tLen,
        )[0]

        return start, end

    def update_signal_value(self, evt, idx=None):

        if self.signal_panel.signal_marker:
            if not idx:
                idx = self.signal_panel.signal_marker.getXPos()
            idx = int(idx / self.ms)
            if idx >= 0 and idx < len(self.signal_panel.signal_data.getData()[0]):

                self.metadata_panel.frame_index.setText(str(idx))
                self.metadata_panel.signal_value.setText(
                    f"{self.signal_panel.signal_data.getData()[1][idx]:.3f}"
                )

    def update_signal_plot(self):
        signal_data = self.signal.transformed_data[:, self.x, self.y]

        xs = self.xVals[0 : len(signal_data)]  # ensure len(xs) == len(signal_data)
        self.signal_panel.signal_data.setData(x=xs, y=signal_data)

        self.metadata_panel.img_position.setText(f"{self.x}, {self.y}")

        self.update_signal_value(None, idx=self.signal_panel.frame_idx)

        if self.signal.show_baseline:
            baseline_idx = self.x * self.signal.span_X + self.y

            bX = self.signal.baselineX[baseline_idx] * self.ms
            bY = self.signal.baselineY[baseline_idx]

            self.signal_panel.baseline_data.setData(bX, bY)
        else:
            self.signal_panel.baseline_data.setData()

        if self.signal.show_apd_threshold:

            sig_idx = self.x * self.signal.span_X + self.y
            indices, thresh = self.signal.get_apd_threshold()

            tX = indices[sig_idx] * self.ms
            tY = [thresh for t in tX]

            self.signal_panel.apd_data.setData(tX, tY)
        else:
            self.signal_panel.apd_data.setData()

    def ms_changed(self):
        self.ms = self.signal_panel.ms_per_frame.value()
        self.xVals = np.arange(0, self.ms * self.signal.span_T, self.ms)
        print("updated ms:", self.ms)
        self.update_signal_plot()

    @loading_popup
    def signal_transform(
        self,
        transform: Literal[
            "spatial_average", "time_average", "trim", "normalize", "reset", "invert"
        ],
        update_progress=None,
    ):
        if update_progress:
            update_progress(0.05)
        # Calls a transform function within the signal item
        if transform == "spatial_average":
            sigma = self.settings.child("Spatial Average").child("Sigma").value()
            radius = self.settings.child("Spatial Average").child("Radius").value()
            mode = self.settings.child("Spatial Average").child("Mode").value()
            self.signal.perform_average(
                type="spatial", sig=sigma, rad=radius, mode=mode
            )
            self.signal.normalize()

        elif transform == "time_average":
            sigma = self.settings.child("Time Average").child("Sigma").value()
            radius = self.settings.child("Time Average").child("Radius").value()
            mode = self.settings.child("Time Average").child("Mode").value()
            self.signal.perform_average(type="time", sig=sigma, rad=radius, mode=mode)
            self.signal.normalize()

        elif transform == "trim":
            left = int(
                self.settings.child("Trim Parameters").child("Left").value() / self.ms
            )
            right = int(
                self.settings.child("Trim Parameters").child("Right").value() / self.ms
            )
            self.signal.trim_data(startTrim=left, endTrim=right)
            self.signal.normalize()

        elif transform == "normalize":
            self.signal.normalize()

        elif transform == "reset":
            self.signal.reset_data()
            self.signal.normalize()

        elif transform == "invert":
            self.signal.invert_data()
            self.signal.normalize()

        self.update_signal_plot()
        self.position_tab.update_data()

    @loading_popup
    def calculate_baseline_drift(
        self, action: Literal["calculate", "confirm", "reset"], update_progress=None
    ):
        period = int(
            self.settings.child("Baseline Drift").child("Period Len").value() / self.ms
        )
        prominence = self.settings.child("Baseline Drift").child("Prominence").value()
        threshold = self.settings.child("Baseline Drift").child("Threshold").value()
        alternans = self.settings.child("Baseline Drift").child("Alternans").value()

        if action == "calculate":
            self.signal.calc_baseline(period, threshold, prominence, alternans)

            self.signal_panel.baseline_drift.enable_confirm_buttons()
            self.signal.show_baseline = True
        else:
            if action == "confirm":
                self.signal.remove_baseline_drift(update_progress=update_progress)
                self.signal.normalize()

            self.signal.reset_baseline()
            self.signal.show_baseline = False

            self.signal_panel.baseline_drift.disable_confirm_buttons()

        self.update_signal_plot()

    @loading_popup
    def calculate_apd(
        self, action: Literal["calculate", "confirm", "reset"], update_progress=None
    ):

        threshold = self.settings.child("APD Parameters").child("Threshold").value()

        if action == "calculate":
            self.signal.calc_apd_di_threshold(threshold)

            self.signal_panel.apd.enable_confirm_buttons()

            self.signal.show_apd_threshold = True
        else:
            if action == "confirm":
                self.signal.calc_apd_di()
            else:
                self.signal.reset_apd_di()

            self.signal.show_apd_threshold = False
            self.apd_window.setDisabled(False)

            self.signal_panel.apd.disable_confirm_buttons()

        if update_progress:
            update_progress(0.95)
        self.update_signal_plot()

    def plot_apds(self):

        if self.signal.apds:

            apd = self.signal.get_spatial_apds() * self.ms
            di = self.signal.get_spatial_dis() * self.ms
            self.apd_spatial_plot = SpatialPlotWindow(
                self, apd, di, self.signal.apdIndicators
            )
            self.apd_spatial_plot.show()

        else:
            apd_popup = QtWidgets.QMessageBox()
            apd_popup.setWindowTitle("Warning")
            apd_popup.setText(
                "No APD / DI in signal.\nTo enable, first calculate APD / DI"
            )
            apd_popup.exec()

    def create_stacking_window(self):
        self.stacking_window = StackingWindow(
            self
        )
        self.stacking_window.show()

    def create_isochrome_window(self):
        self.isochrome_window = IsochromeWindow(self)
        self.isochrome_window.show()

    def perform_FFT(self):
        print("FFT")
        fft_frames = self.signal.perform_fft()
        self.fft_window = FFTWindow(fft_frames)
        self.fft_window.show()

    def open_settings(self):

        _settings = SettingsDialog(self.settings)
        _settings.exec()


class PopupWindow(QInputDialog):
    def __init__(self):
        QInputDialog.__init__(self)


class SpatialPlotWindow(QMainWindow):
    def __init__(self, parent, apdData=None, diData=None, flags=None):
        QMainWindow.__init__(self)
        self.parent = parent
        self.x1 = self.y1 = self.x2 = self.y2 = 64
        self.data = [apdData, diData]
        self.flags = flags
        apd_mode = 0
        di_mode = 1
        # Create viewer tabs
        self.APD_view_tab = SpatialPlotView(self, apd_mode)
        self.DI_view_tab = SpatialPlotView(self, di_mode)
        self.APD_DI_view_tab = ScatterPlotView(self)

        self.image_tabs = QTabWidget()
        self.image_tabs.addTab(self.APD_view_tab, "Spatial APDs")
        self.image_tabs.addTab(self.DI_view_tab, "Spatial DIs")
        self.image_tabs.addTab(self.APD_DI_view_tab, "APD v.s. DI")
        self.image_tabs.setMinimumWidth(380)
        self.image_tabs.setMinimumHeight(500)

        # Create Signal Views
        self.APD_signal_tab = SignalPanel(self, toolbar=False, signal_marker=False, ms_conversion=False)
        # set up axes
        leftAxis: pg.AxisItem = self.APD_signal_tab.plot.getPlotItem().getAxis("left")
        bottomAxis: pg.AxisItem = self.APD_signal_tab.plot.getPlotItem().getAxis(
            "bottom"
        )
        leftAxis.setLabel(text="Action Potential Duration (ms)")
        bottomAxis.setLabel(text="Linear Space (px)")
        # self.DI_signal_tab = SignalPanel(self, False)
        self.APD_DI_tab = ScatterPanel(self)

        self.signal_tabs = QTabWidget()
        self.signal_tabs.addTab(self.APD_signal_tab, "APD v.s. Linear Space")
        # self.signal_tabs.addTab(self.DI_signal_tab, "DI v.s. Linear Space")
        self.signal_tabs.addTab(self.APD_DI_tab, "APD v.s. DI")

        # Create main layout
        self.splitter = QSplitter()
        self.splitter.addWidget(self.image_tabs)
        self.splitter.addWidget(self.signal_tabs)

        for i in range(self.splitter.count()):
            self.splitter.setCollapsible(i, False)
        layout = QHBoxLayout()
        layout.addWidget(self.splitter)

        self.signal_dock = QDockWidget("Signal View", self)
        self.image_dock = QDockWidget("Image View", self)

        self.signal_dock.setWidget(self.signal_tabs)
        self.image_dock.setWidget(self.image_tabs)

        self.addDockWidget(Qt.DockWidgetArea.BottomDockWidgetArea, self.image_dock)
        self.addDockWidget(Qt.DockWidgetArea.BottomDockWidgetArea, self.signal_dock)
        self.image_dock.resize(400, 1000)
        self.setLayout(layout)

    def update_graph(self, coords, beatNum):
        img = self.data[0][beatNum + 1]
        data = []
        for coord in coords:
            data.append(img[coord[0]][coord[1]])
        self.APD_signal_tab.signal_data.setData(data)

    def update_signal_value(self, evt, idx=None):
        return

<<<<<<< HEAD

class StackingWindow(QMainWindow):
    def __init__(self, parent, img_data, stack_data, xVals):
        super().__init__()
        self.parent = parent
        self.ms = self.parent.ms
        self.img_data = img_data
        self.data = stack_data
        self.xVals = xVals

        # Create viewer tabs
        self.image_tab = StackingPositionView(
            self, img_data
        )  # ----------------------------

        self.image_tabs = QTabWidget()
        self.image_tabs.addTab(self.image_tab, "Image")
        self.image_tabs.setMinimumWidth(380)
        self.image_tabs.setMinimumHeight(500)
        
        # Create Signal Views
        self.signal_tab = SignalPanel(self, toolbar=False, signal_marker=False, ms_conversion=False)

        # set up axes
        leftAxis: pg.AxisItem = self.signal_tab.plot.getPlotItem().getAxis("left")
        bottomAxis: pg.AxisItem = self.signal_tab.plot.getPlotItem().getAxis("bottom")
        leftAxis.setLabel(text="Periodic Voltage Average")
        bottomAxis.setLabel(text="Time (ms)")

        self.signal_tabs = QTabWidget()
        self.signal_tabs.addTab(self.signal_tab, "Stack")

        # Create main layout
        self.splitter = QSplitter()
        self.splitter.addWidget(self.image_tabs)
        self.splitter.addWidget(self.signal_tabs)

        for i in range(self.splitter.count()):
            self.splitter.setCollapsible(i, False)
        layout = QHBoxLayout()
        layout.addWidget(self.splitter)

        self.signal_dock = QDockWidget("Signal View", self)
        self.image_dock = QDockWidget("Image View", self)

        self.signal_dock.setWidget(self.signal_tabs)
        self.image_dock.setWidget(self.image_tabs)

        self.addDockWidget(Qt.DockWidgetArea.BottomDockWidgetArea, self.image_dock)
        self.addDockWidget(Qt.DockWidgetArea.BottomDockWidgetArea, self.signal_dock)
        self.image_dock.resize(400, 1000)
        self.setLayout(layout)

        self.x = 64
        self.y = 64
        self.update_signal_plot()

    def update_signal_plot(self):
        self.signal_tab.signal_data.setData(
            x=self.xVals, y=self.data[:, self.y, self.x]
        )

    def update_signal_value(self, evt, idx=None):
        return
    
=======
>>>>>>> 1379e4d0
class FFTWindow(QMainWindow):
    def __init__(self, fftData):
        QMainWindow.__init__(self)
        self.data = fftData
        self.img_data = np.argmax(fftData, axis=0)

        # Create viewer tabs
        self.image_tab = FFTPositionView(
            self, self.img_data
        )  # ----------------------------

        self.image_tabs = QTabWidget()
        self.image_tabs.addTab(self.image_tab, "Peak Frequency")
        self.image_tabs.setMinimumWidth(380)
        self.image_tabs.setMinimumHeight(500)

        # Create Signal Views
<<<<<<< HEAD
        self.signal_tab = SignalPanel(self, toolbar=False, signal_marker=False, ms_conversion=False)
        
=======
        self.signal_tab = SignalPanel(self, toolbar=False, signal_marker=False)

>>>>>>> 1379e4d0
        # set up axes
        leftAxis: pg.AxisItem = self.signal_tab.plot.getPlotItem().getAxis("left")
        bottomAxis: pg.AxisItem = self.signal_tab.plot.getPlotItem().getAxis("bottom")
        leftAxis.setLabel(text="Spectral Density")
        bottomAxis.setLabel(text="Frequency (kHz)")

        self.signal_tabs = QTabWidget()
        self.signal_tabs.addTab(self.signal_tab, "FFT")

        # Create main layout
        self.splitter = QSplitter()
        self.splitter.addWidget(self.image_tabs)
        self.splitter.addWidget(self.signal_tabs)

        for i in range(self.splitter.count()):
            self.splitter.setCollapsible(i, False)
        layout = QHBoxLayout()
        layout.addWidget(self.splitter)

        self.signal_dock = QDockWidget("Signal View", self)
        self.image_dock = QDockWidget("Image View", self)

        self.signal_dock.setWidget(self.signal_tabs)
        self.image_dock.setWidget(self.image_tabs)

        self.addDockWidget(Qt.DockWidgetArea.BottomDockWidgetArea, self.image_dock)
        self.addDockWidget(Qt.DockWidgetArea.BottomDockWidgetArea, self.signal_dock)
        self.image_dock.resize(400, 1000)
        self.setLayout(layout)

        self.x = 64
        self.y = 64
        self.update_signal_plot()

    def update_signal_plot(self):
        self.signal_tab.signal_data.setData(self.data[:, self.x, self.y])
        peak = self.img_data[self.x, self.y]
        self.signal_tab.apd_data.setData(x=[peak], y=[self.data[peak, self.x, self.y]])

    def update_signal_value(self, evt, idx=None):
        return


if __name__ == "__main__":

    app = QtWidgets.QApplication(sys.argv)

    signals = load_cascade_file("2011-08-23_Exp000_Rec112_Cam1-Blue.dat", None)

    signal = signals[0]

    viewer = CardiacMap(signal)

    viewer.show()

    # main_window = CardiacMap()
    # main_window.show()

    sys.exit(app.exec())<|MERGE_RESOLUTION|>--- conflicted
+++ resolved
@@ -652,75 +652,7 @@
 
     def update_signal_value(self, evt, idx=None):
         return
-
-<<<<<<< HEAD
-
-class StackingWindow(QMainWindow):
-    def __init__(self, parent, img_data, stack_data, xVals):
-        super().__init__()
-        self.parent = parent
-        self.ms = self.parent.ms
-        self.img_data = img_data
-        self.data = stack_data
-        self.xVals = xVals
-
-        # Create viewer tabs
-        self.image_tab = StackingPositionView(
-            self, img_data
-        )  # ----------------------------
-
-        self.image_tabs = QTabWidget()
-        self.image_tabs.addTab(self.image_tab, "Image")
-        self.image_tabs.setMinimumWidth(380)
-        self.image_tabs.setMinimumHeight(500)
-        
-        # Create Signal Views
-        self.signal_tab = SignalPanel(self, toolbar=False, signal_marker=False, ms_conversion=False)
-
-        # set up axes
-        leftAxis: pg.AxisItem = self.signal_tab.plot.getPlotItem().getAxis("left")
-        bottomAxis: pg.AxisItem = self.signal_tab.plot.getPlotItem().getAxis("bottom")
-        leftAxis.setLabel(text="Periodic Voltage Average")
-        bottomAxis.setLabel(text="Time (ms)")
-
-        self.signal_tabs = QTabWidget()
-        self.signal_tabs.addTab(self.signal_tab, "Stack")
-
-        # Create main layout
-        self.splitter = QSplitter()
-        self.splitter.addWidget(self.image_tabs)
-        self.splitter.addWidget(self.signal_tabs)
-
-        for i in range(self.splitter.count()):
-            self.splitter.setCollapsible(i, False)
-        layout = QHBoxLayout()
-        layout.addWidget(self.splitter)
-
-        self.signal_dock = QDockWidget("Signal View", self)
-        self.image_dock = QDockWidget("Image View", self)
-
-        self.signal_dock.setWidget(self.signal_tabs)
-        self.image_dock.setWidget(self.image_tabs)
-
-        self.addDockWidget(Qt.DockWidgetArea.BottomDockWidgetArea, self.image_dock)
-        self.addDockWidget(Qt.DockWidgetArea.BottomDockWidgetArea, self.signal_dock)
-        self.image_dock.resize(400, 1000)
-        self.setLayout(layout)
-
-        self.x = 64
-        self.y = 64
-        self.update_signal_plot()
-
-    def update_signal_plot(self):
-        self.signal_tab.signal_data.setData(
-            x=self.xVals, y=self.data[:, self.y, self.x]
-        )
-
-    def update_signal_value(self, evt, idx=None):
-        return
     
-=======
->>>>>>> 1379e4d0
 class FFTWindow(QMainWindow):
     def __init__(self, fftData):
         QMainWindow.__init__(self)
@@ -738,13 +670,8 @@
         self.image_tabs.setMinimumHeight(500)
 
         # Create Signal Views
-<<<<<<< HEAD
         self.signal_tab = SignalPanel(self, toolbar=False, signal_marker=False, ms_conversion=False)
         
-=======
-        self.signal_tab = SignalPanel(self, toolbar=False, signal_marker=False)
-
->>>>>>> 1379e4d0
         # set up axes
         leftAxis: pg.AxisItem = self.signal_tab.plot.getPlotItem().getAxis("left")
         bottomAxis: pg.AxisItem = self.signal_tab.plot.getPlotItem().getAxis("bottom")
