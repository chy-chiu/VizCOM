--- conflicted
+++ resolved
@@ -146,39 +146,6 @@
         self.transformed_data[start:end, :, :] = n
 
     ############## Baseline drift related methods
-<<<<<<< HEAD
-    def calc_baseline(
-        self,
-        periodLen,
-        threshold,
-        prominence,
-        alternans,
-        start=None,
-        end=None,
-    ):
-        start = start or 0
-        end = end or len(self.transformed_data) - 1
-
-        print("Calculating baseline:", periodLen, threshold, prominence, alternans)
-        data = self.transformed_data[start:end]
-        mask = self.mask
-        t = np.arange(len(data))
-        threads = 4
-
-        # flip data axes so we can look at it signal-wise instead of frame-wise
-        dataSwapped = np.moveaxis(data, 0, -1)  # y, x, t
-        self.baselineX, self.baselineY = GetMins(
-            t, dataSwapped, mask, prominence, periodLen, threshold, alternans, threads, mode='baseline'
-        )
-
-        self.peakX, self.peakY = GetMins(
-            t, dataSwapped, mask, prominence, periodLen, threshold, alternans, threads, mode='peak'
-        )
-
-
-    def remove_baseline_drift(
-        self, start=None, end=None, update_progress=None, start_frame_offset=0
-=======
     # def calc_baseline(
     #     self,
     #     periodLen,
@@ -205,7 +172,6 @@
 
     def remove_baseline(
         self, params, peaks=False , start=None, end=None, update_progress=None
->>>>>>> a5e6d759
     ):
         start = start or 0
         end = end or len(self.transformed_data) - 1
@@ -213,12 +179,6 @@
         mask = self.mask
         self.previous_transform = deepcopy(self.transformed_data)
         data = self.transformed_data[start:end]
-<<<<<<< HEAD
-        baselineXs = self.baselineX
-          # [[bX + start_frame_offset for bX in bXr] for bXr in self.baselineX]
-        baselineYs = self.baselineY
-=======
->>>>>>> a5e6d759
         mask = self.mask
         threads = 4
 
@@ -229,13 +189,6 @@
         results = RemoveBaselineDrift(
             dataSwapped,
             mask,
-<<<<<<< HEAD
-            baselineXs,
-            baselineYs,
-            self.peakX,
-            self.peakY,
-=======
->>>>>>> a5e6d759
             threads,
             params, 
             peaks,
