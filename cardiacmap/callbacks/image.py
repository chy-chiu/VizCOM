--- conflicted
+++ resolved
@@ -96,14 +96,6 @@
             
             spatialAPDs = None
 
-<<<<<<< HEAD
-            active_signal: CascadeSignal = signal_cache.get(sig_id)
-
-            if active_signal:
-                spatialAPDs = []
-                # check if we've done this before
-                if len(active_signal.spatial_apds) == 0:
-=======
             active_spatial_apds = signal_cache.get(sig_id + spatial_apd_id)
             if active_spatial_apds is not None and len(active_spatial_apds) > 0:
                 spatialAPDs = active_spatial_apds
@@ -111,7 +103,6 @@
                 active_signal: CascadeSignal = signal_cache.get(sig_id)
             
                 if active_signal:   
->>>>>>> d5d5126d
                     # calculate spatial apd plot
                     active_apds = active_signal.apds
 
@@ -158,24 +149,6 @@
                 minDataVal = spatialAPDs.min()
                 maxDataVal = spatialAPDs.max()
 
-<<<<<<< HEAD
-                    active_signal.spatial_apds = spatialAPDs
-                    signal_cache.set(sig_id, active_signal)
-                else:
-                    # if its been calculated already, load it
-                    spatialAPDs = active_signal.spatial_apds
-
-                # show/calculate the frame to display
-                if displayType == "Value":
-                    frame = (spatialAPDs[spatialAPDIdx])
-                elif displayType == "Difference":
-                    # doing the subtraction at runtime
-                    # saves storage space, but may cause lag
-                    frame0 = (spatialAPDs[spatialAPDIdx])
-                    frame1 = (spatialAPDs[spatialAPDIdx + 1])
-                    frame = frame1 - frame0
-
-=======
             elif displayType == "Difference":
                 spatialAPDDiffs = signal_cache.get(sig_id + spatial_apd_diff_id)
                 
@@ -190,26 +163,12 @@
                 # if bounds are not provided, autoscale to min and max
                 fig = px.imshow(frame, zmin=minDataVal, zmax=maxDataVal, color_continuous_scale='gray')
             else:
->>>>>>> d5d5126d
                 # remove outliers
                 indices_under_range = frame < minBoundToUse
                 indices_over_range = frame > maxBound
                 frame[indices_under_range] = frame[indices_over_range] = 0
 
                 # make frame data into an image
-<<<<<<< HEAD
-                fig = px.imshow(frame, zmin=minBound, zmax=maxBound, binary_string=True)
-
-                fig.update_layout(
-                    showlegend=False,
-                    xaxis=dict(visible=False),
-                    yaxis=dict(visible=False),
-                    margin=dict(l=5, r=5, t=5, b=5),
-                    dragmode="orbit",
-                )
-
-                return fig
-=======
                 fig = px.imshow(frame, zmin=minBoundToUse, zmax=maxBound, color_continuous_scale='gray')
             
             
@@ -222,7 +181,6 @@
             )
                 
             return fig    
->>>>>>> d5d5126d
         return px.imshow(DEFAULT_IMG, binary_string=True)
 
     @app.callback(
@@ -241,7 +199,6 @@
             return inputVal + 1
         else:
             return inputVal
-<<<<<<< HEAD
 
     # callback for fft heatmap
     @app.callback(
@@ -258,9 +215,6 @@
             return px.imshow(fft_arr)
         return px.imshow(DEFAULT_IMG, binary_string=True, title="Load dataset > click FFT tab")
 
-=======
-        
->>>>>>> d5d5126d
     # @app.callback(
     #     Output(
     #         indexed_component_id("graph-image", MATCH), "figure", allow_duplicate=True
