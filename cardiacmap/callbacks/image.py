--- conflicted
+++ resolved
@@ -126,112 +126,6 @@
 
         return img_fig, mask_fig
 
-<<<<<<< HEAD
-    def process_point_string(point_string: str):
-
-        # Removing the 'M' at the beginning and 'Z' at the end
-        clean_string = point_string[1:-1]
-
-        points = clean_string.split("L")
-
-        point_array = [
-            tuple(max(0, min(127, int(float(coord)))) for coord in point.split(","))
-            for point in points
-        ]
-
-        return point_array
-
-    def convert_point_string(point_array):
-
-        return "M" + "L".join([f"{x},{y}" for x, y in point_array]) + "Z"
-
-    @app.callback(
-        Output(
-            indexed_component_id("refresh-image", MATCH), "data", allow_duplicate=True
-        ),
-        Input(indexed_component_id("graph-mask", MATCH), "relayoutData"),
-        State(indexed_component_id("graph-mask", MATCH), "figure"),
-        prevent_initial_call=True,
-    )
-    def update_img_mask(relayout_data, mask_fig):
-
-        sig_id = ctx.triggered_id["index"]
-
-        active_signal: CascadeSignal = signal_cache.get(sig_id)
-
-        if active_signal:
-
-            if relayout_data.get("shapes"):
-
-                active_signal.mask = process_point_string(
-                    relayout_data.get("shapes")[-1]["path"]
-                )
-
-            elif relayout_data.get("shapes[0].path"):
-
-                active_signal.mask = process_point_string(
-                    relayout_data.get("shapes[0].path")
-                )
-
-            elif relayout_data.get("shapes") == []:
-
-                active_signal.mask = None
-
-            signal_cache.set(sig_id, active_signal)
-
-        return np.random.random()
-
-    @app.callback(
-        Output(
-            indexed_component_id("refresh-image", MATCH), "data", allow_duplicate=True
-        ),
-        Input(indexed_component_id("confirm-mask-button", MATCH), "n_clicks"),
-        prevent_initial_call=True,
-    )
-    def confirm_mask(n_clicks):
-
-        sig_id = ctx.triggered_id["index"]
-
-        active_signal: CascadeSignal = signal_cache.get(sig_id)
-
-        if active_signal:
-            if active_signal.mask:
-
-                mask_line = np.array(active_signal.mask, dtype=np.int32)
-
-                blank_img = np.zeros((128, 128), dtype=np.int32)
-
-                mask_arr = cv2.fillPoly(blank_img, pts=[mask_line], color=1)
-
-                active_signal.mask_arr = mask_arr
-
-                active_signal.transformed_data *= np.uint16(mask_arr)
-
-        signal_cache.set(sig_id, active_signal)
-
-        return np.random.random()
-
-    @app.callback(
-        Output(
-            indexed_component_id("refresh-image", MATCH), "data", allow_duplicate=True
-        ),
-        Input(indexed_component_id("reset-mask-button", MATCH), "n_clicks"),
-        prevent_initial_call=True,
-    )
-    def reset_mask(n_clicks):
-
-        sig_id = ctx.triggered_id["index"]
-
-        active_signal: CascadeSignal = signal_cache.get(sig_id)
-
-        if active_signal:
-            active_signal.mask = []
-            active_signal.mask_arr = None
-
-        signal_cache.set(sig_id, active_signal)
-
-        return np.random.random()
-=======
 
     @app.callback(
         Output(
@@ -358,21 +252,107 @@
         else:
             return inputVal
         
-    # @app.callback(
-    #     Output(
-    #         indexed_component_id("graph-image", MATCH), "figure", allow_duplicate=True
-    #     ),
-    #     Output(
-    #         indexed_component_id("graph-mask", MATCH), "figure", allow_duplicate=True
-    #     ),
-    #     Input(indexed_component_id("graph-mask", MATCH), "relayoutData"),
-    #     State(indexed_component_id("graph-image", MATCH), "figure"),
-    #     State(indexed_component_id("graph-mask", MATCH), "figure"),
-    #     prevent_initial_call=True,
-    # )
-    # def update_img_mask(relayout_data, img_fig, mask_fig):
-
-    #     print(json.dumps(relayout_data, indent=2))
-
-    #     return img_fig, mask_fig
->>>>>>> d5d5126d
+    def process_point_string(point_string: str):
+
+        # Removing the 'M' at the beginning and 'Z' at the end
+        clean_string = point_string[1:-1]
+
+        points = clean_string.split("L")
+
+        point_array = [
+            tuple(max(0, min(127, int(float(coord)))) for coord in point.split(","))
+            for point in points
+        ]
+
+        return point_array
+
+    def convert_point_string(point_array):
+
+        return "M" + "L".join([f"{x},{y}" for x, y in point_array]) + "Z"
+
+    @app.callback(
+        Output(
+            indexed_component_id("refresh-image", MATCH), "data", allow_duplicate=True
+        ),
+        Input(indexed_component_id("graph-mask", MATCH), "relayoutData"),
+        State(indexed_component_id("graph-mask", MATCH), "figure"),
+        prevent_initial_call=True,
+    )
+    def update_img_mask(relayout_data, mask_fig):
+
+        sig_id = ctx.triggered_id["index"]
+
+        active_signal: CascadeSignal = signal_cache.get(sig_id)
+
+        if active_signal:
+
+            if relayout_data.get("shapes"):
+
+                active_signal.mask = process_point_string(
+                    relayout_data.get("shapes")[-1]["path"]
+                )
+
+            elif relayout_data.get("shapes[0].path"):
+
+                active_signal.mask = process_point_string(
+                    relayout_data.get("shapes[0].path")
+                )
+
+            elif relayout_data.get("shapes") == []:
+
+                active_signal.mask = None
+
+            signal_cache.set(sig_id, active_signal)
+
+        return np.random.random()
+
+    @app.callback(
+        Output(
+            indexed_component_id("refresh-image", MATCH), "data", allow_duplicate=True
+        ),
+        Input(indexed_component_id("confirm-mask-button", MATCH), "n_clicks"),
+        prevent_initial_call=True,
+    )
+    def confirm_mask(n_clicks):
+
+        sig_id = ctx.triggered_id["index"]
+
+        active_signal: CascadeSignal = signal_cache.get(sig_id)
+
+        if active_signal:
+            if active_signal.mask:
+
+                mask_line = np.array(active_signal.mask, dtype=np.int32)
+
+                blank_img = np.zeros((128, 128), dtype=np.int32)
+
+                mask_arr = cv2.fillPoly(blank_img, pts=[mask_line], color=1)
+
+                active_signal.mask_arr = mask_arr
+
+                active_signal.transformed_data *= np.uint16(mask_arr)
+
+        signal_cache.set(sig_id, active_signal)
+
+        return np.random.random()
+
+    @app.callback(
+        Output(
+            indexed_component_id("refresh-image", MATCH), "data", allow_duplicate=True
+        ),
+        Input(indexed_component_id("reset-mask-button", MATCH), "n_clicks"),
+        prevent_initial_call=True,
+    )
+    def reset_mask(n_clicks):
+
+        sig_id = ctx.triggered_id["index"]
+
+        active_signal: CascadeSignal = signal_cache.get(sig_id)
+
+        if active_signal:
+            active_signal.mask = []
+            active_signal.mask_arr = None
+
+        signal_cache.set(sig_id, active_signal)
+
+        return np.random.random()