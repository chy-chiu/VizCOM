--- conflicted
+++ resolved
@@ -3,14 +3,9 @@
 import numpy as np
 from scipy.signal import find_peaks
 
-<<<<<<< HEAD
 # NB: The multithread here might not work well / race condition? 
 # Would be better to use .map and then combine them etc.
-def RemoveBaselineDrift(t, data, mask, baselineXs, baselineYs, peakXs, peakYs, threads, update_progress=None):
-=======
-
-def RemoveBaselineDrift(data, mask, threads, params, peaks=False, update_progress=None):
->>>>>>> a5e6d759
+def RemoveBaselineDrift(data, mask, peakXs, peakYs, threads, params, peaks=False, update_progress=None):
     """Function to remove baseline drift from data
     Args:
         data (array): data to process
@@ -52,9 +47,6 @@
     # reshape results array, then convert to int from float
     return np.array(resData).reshape(yLen, xLen, tLen)
 
-<<<<<<< HEAD
-def baselineDriftThread(t, d, output, outputIndex, minsX, minsY, maxsX, maxsY):
-=======
 def NormalizeAmplitude1D(t, data, params, output, outIdx):
     peaks = FindPeaks(t, data, params)
     if len(peaks) == 0:
@@ -74,7 +66,6 @@
     
 
 def RemoveBaseline1D(t, data, params, output, outIdx):
->>>>>>> a5e6d759
     """Function to remove baseline drift a signal
     Args:
         t (array): list of t values from 0 to len(data)
@@ -91,165 +82,6 @@
         output[outIdx] = data
         return None
     # interpolate baseline
-<<<<<<< HEAD
-    min_interp = np.interp(t, minsX, minsY)
-    max_interp = np.interp(t, maxsX, maxsY)
-
-    # calculate the range between the min and max lines
-    range_interp = max_interp - min_interp + 1e-10
-
-    res = (d - min_interp) / range_interp
-
-    # clip the result to be between 0 and 1
-    res = np.clip(res, 0, 1)
-
-    # store result
-    output[outputIndex] = res
-
-    return 0
-
-
-
-# def baselineDriftThread(t, d, output, outputIndex, minsX, minsY):
-#     """Function to remove baseline drift a signal
-#     Args:
-#         t (array): list of t values from 0 to len(data)
-#         d (array): data (one signal) to process
-#         output (array): the output array
-#         outputIndex (array): the index to store the resulting data within output
-#         minsX (array): the baseline x values for d
-#         minsY (array): the baseline y values for d
-#     """
-#     if len(minsX) == 0 or len(minsY) == 0:
-#         print("No Mins Found @ index", outputIndex)
-#         # keep data
-#         output[outputIndex] = d
-#         return 1
-    
-#     # interpolate baseline
-#     interp = np.interp(t, minsX, minsY)
-
-#     # subtract interpolation from data
-#     res = np.subtract(d, interp)
-
-#     # set any negative values to 0
-#     res[res < 0] = 0
-
-#     # store result
-#     output[outputIndex] = res
-#     return 0
-
-
-def GetMins(t, data, mask, prominence, periodLen, threshold, alternans, threads, mode='baseline'):
-    """Function for calculating the baseline of the data for each xy pair
-    Args:
-        t (array): list of t values from 0 to len(data)
-        data (array): data to process
-        periodLen (int): baseline period length
-        threshold (float): baseline  max threshold
-        threads (int): the number of threads to use
-    """
-    # set up output
-    yLen = len(data)
-    xLen = len(data[0])
-    baselineX = [0 for j in range(yLen * xLen)]
-    baselineY = baselineX.copy()
-
-    # set up params
-    dst = 0.75 * periodLen
-    if dst < 1:
-        dst = 1
-    if prominence == 0:
-        prominence = 0.1
-    params = dict(
-        {
-            "alternans": alternans,
-            "threshold": threshold,
-            "distance": dst,
-            "prominence": prominence,
-        }
-    )
-
-    # run a thread for each signal
-    executor = cf.ThreadPoolExecutor(max_workers=threads)
-    for y in range(yLen):
-        for x in range(xLen):
-            index = y * yLen + x
-            if mask[y][x] == 1:
-                d = data[y][x] 
-                if mode == 'baseline':
-                    executor.submit(getMinsThread, t, d, baselineX, baselineY, index, params)
-                else:
-                    executor.submit(getMaxThread, t, d, baselineX, baselineY, index, params)
-            else:
-                baselineX[index] = np.array([np.argmin(data[y][x])])
-                baselineY[index] = np.array([np.min(data[y][x])])
-    executor.shutdown(wait=True)
-
-    return baselineX, baselineY
-
-
-# This should be refactored later
-def getMaxThread(t, d, xOut, yOut, outIndex, params):
-    """Function called by GetMins for a single signal
-    Args:
-        t (array): list of t values from 0 to len(data)
-        d (array): data (one signal) to process
-        xOut (array): the output for the baseline X values
-        yOut (array): the output for the baseline Y values
-        outIndex (int): where in the output arrays to store results
-        params (dict): params for peak finding
-            alternans (bool): use alternans
-            distance (int): minimum distance between baseline points (75% of the period length)
-            prominence (float): minimum peak prominance to be considered for the baseline
-            threshold (float): maximal value to be considered for the baseline
-    """
-    # find peaks
-    maxsIndex = find_peaks(
-        d, distance=params["distance"], prominence=params["prominence"]
-    )[0]
-
-    # check threshold
-    if 0 < params["threshold"] < 1:
-        # find indices where max is < threshold
-        maxsY = d[maxsIndex]
-        badMaxsIndex = np.argwhere(maxsY < 1 - params["threshold"])
-
-        # if all mins are invalid
-        if len(badMaxsIndex) == len(maxsIndex):
-            # ignore threshold
-            print(
-                "ERR: No maxima found below threshold:",
-                params["threshold"],
-                ". Param Ignored.",
-            )
-        else:
-            # otherwise, get rid of bad indicies
-            maxsIndex = np.delete(maxsIndex, badMaxsIndex)
-
-    # check alternans
-    if params["alternans"]:
-        xVals = t[maxsIndex]
-        first8Maxs = xVals[0:8]
-        beatLengths = np.diff(first8Maxs)
-        oddBeatAvg = np.mean(beatLengths[0:8:2])
-        evenBeatAvg = np.mean(beatLengths[1:9:2])
-
-        # get rid of odd/even beat mins (keep the longer beats)
-        if evenBeatAvg < oddBeatAvg:
-            maxsIndex = maxsIndex[::2]
-        else:
-            maxsIndex = maxsIndex[1::2]
-
-    # set output
-    xOut[outIndex] = t[maxsIndex]
-    yOut[outIndex] = d[maxsIndex]
-
-
-
-def getMinsThread(t, d, xOut, yOut, outIndex, params):
-    """Function called by GetMins for a single signal
-=======
     interp = np.interp(t, peaks, data[peaks])
     # subtract interpolation from data
     res = np.subtract(data, interp)
@@ -262,7 +94,6 @@
 
 def FindPeaks(t, d, params):
     """
->>>>>>> a5e6d759
     Args:
         t (array): list of t values from 0 to len(data)
         d (array): data (one signal) to process
