### Components for modal

import dash_bootstrap_components as dbc
from dash import html

indexed_component_id = lambda idx, n: {"type": idx, "index": n}


def numerical_input_modal(modal_id, modal_text, n, value, minVal=0):
    return html.Div(
        [
            dbc.Label(modal_text),
            dbc.Input(
                id=indexed_component_id(modal_id, n),
                type="number",
                min=minVal,
                value=value,
            ),
        ],
    )


def radio_input_modal(modal_id, label, options, n, value):
    return html.Div(
        [
            dbc.Label(label),
            dbc.RadioItems(
                options=options,
                value=value,
                id=indexed_component_id(modal_id, n),
                inline=True,
            ),
        ]
    )


def transform_modals(n):
    spatial_modal = dbc.Modal(
        [
            dbc.ModalHeader("Spatial Averaging"),
            dbc.ModalBody(
                [
                    radio_input_modal(
                        modal_id="spatial-avg-mode",
                        label="Choose Averaging Method:",
                        options=[
                            {"label": "Gaussian", "value": "Gaussian"},
                            {"label": "Uniform", "value": "Uniform"},
                        ],
                        value="Gaussian",
                        n=n,
                    ),
                    numerical_input_modal(
                        modal_id="spatial-avg-sigma", modal_text="Sigma", n=n, value=8
                    ),
                    numerical_input_modal(
                        modal_id="spatial-avg-radius", modal_text="Radius", n=n, value=6
                    ),
                ]
            ),
            dbc.ModalFooter(
                dbc.Button(
                    "Confirm", id=indexed_component_id(f"spatial-avg-confirm", n)
                )
            ),
        ],
        id=indexed_component_id(f"spatial-avg-modal", n),
        is_open=False,
    )

    time_modal = dbc.Modal(
        [
            dbc.ModalHeader("Time Averaging"),
            dbc.ModalBody(
                [
                    radio_input_modal(
                        modal_id="time-avg-mode",
                        label="Choose Averaging Method:",
                        options=[
                            {"label": "Gaussian", "value": "Gaussian"},
                            {"label": "Uniform", "value": "Uniform"},
                        ],
                        value="Gaussian",
                        n=n,
                    ),
                    numerical_input_modal(
                        modal_id="time-avg-sigma", modal_text="Sigma", n=n, value=4
                    ),
                    numerical_input_modal(
                        modal_id="time-avg-radius", modal_text="Radius", n=n, value=3
                    ),
                ]
            ),
            dbc.ModalFooter(
                dbc.Button("Confirm", id=indexed_component_id(f"time-avg-confirm", n))
            ),
        ],
        id=indexed_component_id(f"time-avg-modal", n),
        is_open=False,
    )

    trim_modal = dbc.Modal(
        [
            dbc.ModalHeader("Trim Signal"),
            dbc.ModalBody(
                [
                    numerical_input_modal(
                        modal_id="trim-left", modal_text="Trim Left", n=n, value=100
                    ),
                    numerical_input_modal(
                        modal_id="trim-right", modal_text="Trim Right", n=n, value=100
                    ),
                ]
            ),
            dbc.ModalFooter(
                dbc.Button("Confirm", id=indexed_component_id(f"trim-confirm", n))
            ),
        ],
        id=indexed_component_id(f"trim-modal", n),
        is_open=False,
    )

    baseline_modal = dbc.Modal(
        [
            dbc.ModalHeader("Remove Baseline Drift"),
            dbc.ModalBody(
                [
                    radio_input_modal(
                        modal_id="baseline-mode",
                        label="Choose Baseline Method:",
                        options=[
                            {"label": "Period", "value": "Period"},
                            {"label": "Threshold", "value": "Threshold"},
                        ],
                        value="Period",
                        n=n,
                    ),
                    dbc.Checklist(
                        options=[
                            {"label": "Alternans", "value": 1},
                        ],
                        value=[],
                        id=indexed_component_id("alternans-toggle", n),
                        switch=True,
                    ),
                    numerical_input_modal(
                        modal_id="baseline-period", modal_text="Period", n=n, value=50
                    ),
                    numerical_input_modal(
                        modal_id="baseline-threshold",
                        modal_text="Threshold",
                        n=n,
                        value=50,
                    ),
                ]
            ),
            dbc.ModalFooter(
                dbc.Button("Confirm", id=indexed_component_id(f"baseline-confirm", n))
            ),
        ],
        id=indexed_component_id(f"baseline-modal", n),
        is_open=False,
    )

    apd_di_modal = dbc.Modal(
        [
            dbc.ModalHeader("Calculate APD/DI"),
            dbc.ModalBody(
                [
                    numerical_input_modal(
                        modal_id="apd-di-threshold",
                        modal_text="Threshold",
                        n=n,
                        value=0,
                    ),
                ]
            ),
            dbc.ModalFooter(
                dbc.Button("Confirm", id=indexed_component_id(f"apd-di-confirm", n))
            ),
        ],
        id=indexed_component_id(f"apd-di-modal", n),
        is_open=False,
    )
    
    spatial_apd_settings_modal = dbc.Modal(
        [
            dbc.ModalHeader("APD Plot Settings"),
            dbc.ModalBody(
                [
                    numerical_input_modal(
                        modal_id="min-bound-apd-diff", modal_text="Min Bound (Difference)", n=n, value=None, minVal=None
                    ),
                    numerical_input_modal(
                        modal_id="min-bound-apd", modal_text="Min Bound (Value)", n=n, value=None
                    ),
                    numerical_input_modal(
                        modal_id="max-bound-apd", modal_text="Max Bound", n=n, value=None
                    ),
                ]
            ),
            dbc.ModalFooter(
                dbc.Button("Confirm", id=indexed_component_id(f"spatial-apd-settings-confirm", n))
            ),
        ],
        id=indexed_component_id(f"spatial-apd-settings-modal", n),
        is_open=False,
    )

    return html.Div(
<<<<<<< HEAD
        [spatial_modal, time_modal, trim_modal, baseline_modal, apd_di_modal]
    )

def video_modals(n):

    render_modal = dbc.Modal(
        [
            # TODO: Heatmap color, framerate etc.
            dbc.ModalHeader("Rendering Options"),
            dbc.ModalBody(
                [
                    radio_input_modal(
                        modal_id="normalization-mode",
                        label="Choose Normalization:",
                        options=[
                            {"label": "Raw", "value": "Raw"},
                            {"label": "Normalized", "value": "Normalized"},
                        ],
                        value="Raw",
                        n=n,
                    ),
                    radio_input_modal(
                        modal_id="data-source",
                        label="Choose Signal Source:",
                        options=[
                            {"label": "Base Signal", "value": "Base Signal"},
                            {"label": "Transformed Signal", "value": "Transformed Signal"},
                        ],
                        value="Base Signal",
                        n=n,
                    ),
                ]
            )
        ],
        id=indexed_component_id(f"rendering-modal", n),
        is_open=False,
    )

    return html.Div(render_modal)
=======
        [spatial_modal, time_modal, trim_modal, baseline_modal, apd_di_modal, spatial_apd_settings_modal]
    )
>>>>>>> d5d5126d
<|MERGE_RESOLUTION|>--- conflicted
+++ resolved
@@ -208,8 +208,7 @@
     )
 
     return html.Div(
-<<<<<<< HEAD
-        [spatial_modal, time_modal, trim_modal, baseline_modal, apd_di_modal]
+        [spatial_modal, time_modal, trim_modal, baseline_modal, apd_di_modal, spatial_apd_settings_modal]
     )
 
 def video_modals(n):
@@ -247,8 +246,4 @@
         is_open=False,
     )
 
-    return html.Div(render_modal)
-=======
-        [spatial_modal, time_modal, trim_modal, baseline_modal, apd_di_modal, spatial_apd_settings_modal]
-    )
->>>>>>> d5d5126d
+    return html.Div(render_modal)