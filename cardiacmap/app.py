--- conflicted
+++ resolved
@@ -1,8 +1,5 @@
-<<<<<<< HEAD
 
 import dash
-=======
->>>>>>> d589d39f
 import dash_bootstrap_components as dbc
 from dash import Dash, dcc, html, Input, Output, State, ctx, callback, ALL, MATCH
 from dash.dependencies import ClientsideFunction
@@ -33,7 +30,6 @@
 DEFAULT_SIGNAL_SLICE = np.zeros((CACHE_FRAME_LIMIT, 128))
 DASH_APP_PORT = 8051
 DUMMY_FILENAME = "put .dat files here"
-<<<<<<< HEAD
 IMG_WIDTH = 128
 PATCH_SIZE = 8
 
@@ -41,9 +37,8 @@
 event_mousedown = {"event": "drag-mousedown", "props": ["type", "srcElement.innerText"]}
 event_mouseup = {"event": "drag-mouseup", "props": ["type", "srcElement.innerText"]}
 
-=======
+# This needs to be removed
 DUAL_ODD = "dual_odd"  # key to store odd frames in dual mode
->>>>>>> d589d39f
 
 app = Dash(external_stylesheets=[dbc.themes.BOOTSTRAP, dbc.icons.BOOTSTRAP])
 
@@ -94,19 +89,16 @@
         # dcc.Store(id="frame-index", storage_type="session"), # TODO: Move this to movie mode later
         # Position of signal
         dcc.Store(id="signal-position", storage_type="session"),
-<<<<<<< HEAD
         # Current file when there are multiple files
         dcc.Store(id="active-file-idx", storage_type="session"),
         dcc.Store(id="active-signal-patch", data=None, storage_type="session"),
         # Dummy variable to trigger a refresh
-=======
         dcc.Store(id="signal-position-lock", data=False, storage_type="session"),
         dcc.Store(id="signal-position-calcium", storage_type="session"),
         dcc.Store(id="signal-position-lock-calcium", data=False, storage_type="session"),
         dcc.Store(
             id="active-file-idx", storage_type="session"
         ),  # Current file when there are multiple files
->>>>>>> d589d39f
         dcc.Store(id="refresh-dummy", storage_type="session"),
         EventListener(
             html.Div(
@@ -157,7 +149,6 @@
 
 
 @callback(
-<<<<<<< HEAD
     Output("active-signal-patch", "data"),
     Output("position-refresher", "disabled"),
     # Output("position-refresher", "n_intervals"),
@@ -182,7 +173,30 @@
     else:
         if event["type"] == "drag-mouseup":
             disable_refresher = True
-=======
+
+    x = signal_position["x"]
+    y = signal_position["y"]
+
+    x_patch = x // PATCH_SIZE
+    y_patch = y // PATCH_SIZE
+
+    patch_idx = x_patch * (IMG_WIDTH // PATCH_SIZE) + y_patch
+
+    curr_signal = cache.get("active-signal-{x}".format(x=patch_idx))
+
+    if curr_signal is None:
+        # Empty patch of signal
+        curr_signal = np.array([np.zeros((PATCH_SIZE, PATCH_SIZE))]*10)
+    else:
+        curr_signal = curr_signal[:, :, :]
+
+    curr_signal = curr_signal.transpose(1,2,0)
+
+    return json.dumps(curr_signal.flatten().tolist()), disable_refresher, disable_refresher, 0, 10
+
+
+
+@callback(
     Output("active-file-idx", "data"),
     Input("file-directory-dropdown", "value"),
     Input("calcium-mode-badge", "hidden"),
@@ -191,6 +205,24 @@
     Input("calcium-mode-dual", "active"),
     prevent_initial_call=True,
 )
+def load_file(value):
+
+    if value is not None and cache.get(value) is None:
+        active_signal = CascadeDataVoltage.from_dat(value)
+        cache.set(value, active_signal)
+
+    return value  # , signal_preview
+
+
+@callback(
+    Output("refresh-dummy", "data"),
+    Input("refresh-dummy", "data"),
+    Input("active-file-idx", "data"),
+)
+def cache_active_signal(_, active_file_idx):
+
+    if active_file_idx is not None:
+        active_signal: CascadeDataVoltage = cache.get(active_file_idx)
 def load_file(value, hidden_calcium_mode, e, o, d):
     global signals_all
 
@@ -208,55 +240,32 @@
             signals_all[value] = c_e.get_data()
             c_o = VoltageCalciumImport('o', value)
             signals_all[DUAL_ODD] = c_o.get_data()
->>>>>>> d589d39f
-
-    x = signal_position["x"]
-    y = signal_position["y"]
-
-    x_patch = x // PATCH_SIZE
-    y_patch = y // PATCH_SIZE
-
-    patch_idx = x_patch * (IMG_WIDTH // PATCH_SIZE) + y_patch
-
-    curr_signal = cache.get("active-signal-{x}".format(x=patch_idx))
-
-    if curr_signal is None:
-        # Empty patch of signal
-        curr_signal = np.array([np.zeros((PATCH_SIZE, PATCH_SIZE))]*10)
-    else:
-        curr_signal = curr_signal[:, :, :]
-
-    curr_signal = curr_signal.transpose(1,2,0)
-
-    return json.dumps(curr_signal.flatten().tolist()), disable_refresher, disable_refresher, 0, 10
-
-
-
-@callback(
-<<<<<<< HEAD
-    Output("active-file-idx", "data"),
-    Input("file-directory-dropdown", "value"),
-    prevent_initial_call=True,
-)
-def load_file(value):
-
-    if value is not None and cache.get(value) is None:
-        active_signal = CascadeDataVoltage.from_dat(value)
-        cache.set(value, active_signal)
-
-    return value  # , signal_preview
-
-
-@callback(
-    Output("refresh-dummy", "data"),
-    Input("refresh-dummy", "data"),
-    Input("active-file-idx", "data"),
-)
-def cache_active_signal(_, active_file_idx):
-
-    if active_file_idx is not None:
-        active_signal: CascadeDataVoltage = cache.get(active_file_idx)
-=======
+
+    return value
+
+
+# ================
+
+# @callback(
+#     Output("frame-index", "data"),
+#     Input("frame-slider", "value"),
+# )
+# def update_frame_idx(frame_idx):
+#     return frame_idx
+
+
+# @callback(
+#     Output("frame-slider", "value"),
+#     Input("graph-signal", "clickData"),
+#     prevent_initial_call=True,
+# )
+# def update_frame_slider_idx(clickData):
+#     if clickData is not None:
+#         frame_idx = clickData["points"][0]["pointIndex"]
+#     return frame_idx
+
+
+@callback(
     Output("signal-position", "data"),
     Input("graph-image-1", "hoverData"),
     State("signal-position-lock", "data"),
@@ -286,7 +295,6 @@
 def update_signal_lock(_, signal_lock):
     if signal_lock:
         return False
->>>>>>> d589d39f
     else:
         active_signal = None
 
@@ -332,10 +340,7 @@
     Input("active-file-idx", "data"),
 )
 def update_image(signal_idx):
-<<<<<<< HEAD
-=======
     global signals_all
->>>>>>> d589d39f
 
     if signal_idx is not None:
         active_signal: CascadeDataVoltage = cache.get(signal_idx)
@@ -376,11 +381,9 @@
     return fig
 
 
-<<<<<<< HEAD
 # @callback(
 #     Output("graph-signal", "figure"),
 #     Input("signal-position", "data"),
-#     Input("cache-signal-preview", "data"),
 # )
 # def display_signal_data_preview(signal_position, cached_signal):
 #     signal_position = json.loads(signal_position)
@@ -390,7 +393,6 @@
 #     fig.update_layout(showlegend=False)
 
 #     return fig
-=======
 @callback(
     Output("graph-signal-1", "figure"),
     Input("signal-position", "data"),
@@ -406,7 +408,6 @@
     else:
         x = 64
         y = 64
->>>>>>> d589d39f
 
     if signal_idx is not None:
         active_signal = signals_all[signal_idx].get_curr_signal()
@@ -515,7 +516,7 @@
     if signal_idx is not None and DUAL_ODD in signals_all.keys():
         key_frame = signals_all[DUAL_ODD].get_keyframe()
     else:
-        key_frame = EMPTY_IMG
+        key_frame = DEFAULT_IMG
 
     fig = px.imshow(key_frame, binary_string=True)
     fig.update_layout(
@@ -579,30 +580,20 @@
 @callback(
     Output("modal", "is_open"),
     Output("modal-header", "children"),
-<<<<<<< HEAD
     Output("input-one-prompt", "children"),
     Output("input-one", "value"),  # input 1: Sigma/Trim Left
     Output("input-two-prompt", "children"),
     Output("input-two", "value"),  # input 2: Radius/Trim Right
-=======
-    Output("input-one-prompt", "children"), Output("input-one", "value"),  # input 1: Sigma/Trim Left
-    Output("input-two-prompt", "children"), Output("input-two", "value"),  # input 2: Radius/Trim Right
->>>>>>> d589d39f
     Input("time-avg-button", "n_clicks"),
     Input("spatial-avg-button", "n_clicks"),
     Input("trim-signal-button", "n_clicks"),
     Input("baseline-drift-button", "n_clicks"),
     Input("confirm-button", "n_clicks"),
     Input("modal-header", "children"),  # For passing values to closed modal
-<<<<<<< HEAD
     Input("input-one-prompt", "children"),
     Input("input-one", "value"),  # For passing values to closed modal
     Input("input-two-prompt", "children"),
     Input("input-two", "value"),  # For passing values to closed modal
-=======
-    Input("input-one-prompt", "children"), Input("input-one", "value"),  # For passing values to closed modal
-    Input("input-two-prompt", "children"), Input("input-two", "value"),  # For passing values to closed modal
->>>>>>> d589d39f
     State("modal", "is_open"),
 )
 def toggle_modal(n1, n2, n3, n4, n5, operation, in1P, in1, in2P, in2, is_open):
@@ -653,7 +644,6 @@
     # Dropdown Menu, in1 (sigma/trim_left), in2(radius/trim_right)
 
     # when modal is opened with spatial or time, or on change of mode
-<<<<<<< HEAD
     if ("spatial-avg-button" == ctx.triggered_id 
         or "time-avg-button" == ctx.triggered_id 
         or "avg-mode-select" == ctx.triggered_id):
@@ -686,26 +676,6 @@
         # show in1 (Trim Left), in2 (Trim Right)
         return True, True, True, False, False
     
-=======
-    if ("spatial-avg-button" == ctx.triggered_id
-            or "time-avg-button" == ctx.triggered_id
-            or "avg-mode-select" == ctx.triggered_id):
-        # show dropdown, in1 (sigma), in2 (radius)
-        if ddVal == 'Gaussian':
-            return False, False, False
-        # show dropdown, in2 (radius)
-        elif ddVal == 'Uniform':
-            return False, True, False
-        # nothing is selected for dropdown, show everything
-        elif ddVal is None:
-            return False, False, False
-
-    # when modal is opened with trim
-    elif "trim-signal-button" == ctx.triggered_id:
-        # show in1 (Trim Left), in2 (Trim Right)
-        return True, False, False
-
->>>>>>> d589d39f
     # Show everything
     else:
         return False, False, False, False, False
@@ -716,13 +686,9 @@
     Input("refresh-folder-button", "n_clicks"),
 )
 def update_file_directory(_):
-<<<<<<< HEAD
 
     # To convert this to settings.json
     file_list = os.listdir("./data")
-=======
-    file_list = os.listdir('./data')
->>>>>>> d589d39f
 
     if DUMMY_FILENAME in file_list:
         file_list.pop(file_list.index(DUMMY_FILENAME))
@@ -742,7 +708,6 @@
     State("active-file-idx", "data"),
     prevent_initial_call=True,
 )
-<<<<<<< HEAD
 def performOperation(header, avgMode, baseMode, in1, in2, _, signal_idx):
 
     if signal_idx is not None:
@@ -750,9 +715,6 @@
     else:
         return np.random.random()
 
-=======
-def perform_operation(header, mode, in1, in2, _, cmd, signal_idx):
->>>>>>> d589d39f
     # if the modal was closed by the 'perform average' button
     if "confirm-button" == ctx.triggered_id:
         # if bad inputs
@@ -765,15 +727,6 @@
         operation = header.split()[0]
         # Time averaging
         if operation == "Time":
-<<<<<<< HEAD
-            signals_all[signal_idx].perform_average("time", in1, in2, mode=avgMode)
-            signals_all[signal_idx].normalize()
-            return np.random.random()
-        # Spatial Averaging
-        elif operation == "Spatial":
-            signals_all[signal_idx].perform_average("spatial", in1, in2, mode=avgMode)
-            signals_all[signal_idx].normalize()
-=======
             signals_all[signal_idx].perform_average("time", in1, in2, mode=mode)
             if cmd and DUAL_ODD in signals_all.keys():
                 signals_all[DUAL_ODD].perform_average("time", in1, in2, mode=mode)
@@ -783,17 +736,12 @@
             signals_all[signal_idx].perform_average("spatial", in1, in2, mode=mode)
             if cmd and DUAL_ODD in signals_all.keys():
                 signals_all[DUAL_ODD].perform_average("spatial", in1, in2, mode=mode)
->>>>>>> d589d39f
             return np.random.random()
         # Trim Signal
         elif operation == "Trim":
             signals_all[signal_idx].trim_data(in1, in2)
-<<<<<<< HEAD
-            signals_all[signal_idx].normalize()
-=======
             if cmd and DUAL_ODD in signals_all.keys():
                 signals_all[DUAL_ODD].trim_data(in1, in2)
->>>>>>> d589d39f
             return np.random.random()
         # Remove Baseline Drift (Just get the baseline, it will not be removed until user approval)
         elif operation == "Remove":
@@ -810,13 +758,14 @@
         return np.random.random()
 
 
+## FIX THIS SHIT 
+
 @callback(
     Output("refresh-dummy", "data", allow_duplicate=True),
     Input("invert-signal-button", "n_clicks"),
     State("active-file-idx", "data"),
     prevent_initial_call=True,
 )
-<<<<<<< HEAD
 def performInvert(_, signal_idx):
 
     active_signal: CascadeDataVoltage = cache.get(signal_idx)
@@ -825,12 +774,10 @@
     active_signal.normalize()
 
     cache.set(signal_idx, active_signal)
-=======
 def perform_invert(_, signal_idx):
     signals_all[signal_idx].invert_data()
     if DUAL_ODD in signals_all.keys():
         signals_all[DUAL_ODD].invert_data()
->>>>>>> d589d39f
 
     return np.random.random()
 
@@ -859,6 +806,7 @@
 def performNormalize(_, signal_idx):
     signals_all[signal_idx].normalize()
 
+## FIX THIS AS WELL PLEASE
 @callback(
     Output("refresh-dummy", "data", allow_duplicate=True),
     Input("reset-data-button", "n_clicks"),
@@ -866,7 +814,6 @@
     prevent_initial_call=True,
 )
 def reset_data(_, signal_idx):
-<<<<<<< HEAD
 
     active_signal: CascadeDataVoltage = cache.get(signal_idx)
 
@@ -876,6 +823,10 @@
 
     return np.random.random()
 
+    signals_all[signal_idx].reset_data()
+    if DUAL_ODD in signals_all.keys():
+        signals_all[DUAL_ODD].reset_data()
+    return np.random.random()
 
 # @app.callback(
 #     Output({'type': "cache-signal-preview", 'index': ALL}, 'data'),
@@ -904,14 +855,6 @@
 
 
 
-=======
-    signals_all[signal_idx].reset_data()
-    if DUAL_ODD in signals_all.keys():
-        signals_all[DUAL_ODD].reset_data()
-    return np.random.random()
-
-
->>>>>>> d589d39f
 # ===========================
 
 
