from operator import call
import dash
import dash_bootstrap_components as dbc
from dash import Dash, dcc, html, Input, Output, State, ctx, callback
import plotly.express as px

<<<<<<< HEAD
from data import cascade_import
from transforms import TimeAverage, SpatialAverage, InvertSignal
import json

from components import image_viewport, signal_viewport, input_modal, buttons_table
=======
from cardiacmap.data import cascade_import
from cardiacmap.transforms import TimeAverage, SpatialAverage
import json

from cardiacmap.components import image_viewport, signal_viewport
>>>>>>> b8407432

app = Dash(external_stylesheets=[dbc.themes.BOOTSTRAP])

im_raw = cascade_import("2012-02-13_Exp000_Rec005_Cam3-Blue.dat")
im_edited = im_raw.copy()

navbar = dbc.NavbarSimple(
    children=[
        dbc.DropdownMenu(
            children=[
                dbc.DropdownMenuItem("Upload", header=True),
                dbc.DropdownMenuItem("Upload", href="#"),
                dbc.DropdownMenuItem("Upload", href="#"),
            ],
            nav=True,
            in_navbar=True,
            label="More",
        ),
    ],
    brand="CardiacOpticalMapper",
    brand_href="#",
    color="primary",
    dark=True,
)

app.layout = html.Div(
    [
        html.Div(
            [
                dbc.Row(navbar),
                dbc.Row(
                    [
                        image_viewport(),
                        signal_viewport(),
                    ]
                ),
            ]
        ),
        dcc.Upload(
            id="upload-data",
            children=html.Div(["Drag and Drop or ", html.A("Select Files")]),
            style={
                "width": "100%",
                "height": "60px",
                "lineHeight": "60px",
                "borderWidth": "1px",
                "borderStyle": "dashed",
                "borderRadius": "5px",
                "textAlign": "center",
                "margin": "10px",
            },
            multiple=False,
        ),
<<<<<<< HEAD
        html.Div([input_modal()]),
        html.Div([buttons_table()], style={"textAlign": "center",}),
        
        dcc.Store(id='frame-index', storage_type="session"),
        dcc.Store(id='signal-position', storage_type="session"),
    ])
=======
        html.Div(
            [
                dbc.Modal(
                    [
                        dbc.ModalHeader("HEADER", id="modal-header"),
                        dbc.ModalBody(
                            [
                                html.P("Sigma:"),
                                dbc.Input(
                                    id="input-sigma", type="number", min=0, value=0
                                ),
                                html.P("Radius:"),
                                dbc.Input(
                                    id="input-radius",
                                    type="number",
                                    min=0,
                                    step=1,
                                    value=0,
                                ),
                            ]
                        ),
                        dbc.ModalFooter(
                            dbc.Button(
                                "Perform Averaging",
                                id="perform-avg-button",
                                className="ml-auto",
                            )
                        ),
                    ],
                    id="modal",
                )
            ]
        ),
        html.Button("Reset", id="reset-data-button"),
        html.Div(id="reset-data-pressed"),
        html.Button("Time Averaging", id="time-avg-button"),
        html.Div(id="time-button-pressed"),
        html.Button("Spatial Averaging", id="spatial-avg-button"),
        html.Div(id="spatial-button-pressed"),
        dcc.Store(id="frame-index", storage_type="session"),
        dcc.Store(id="signal-position", storage_type="session"),
    ]
)
>>>>>>> b8407432


@callback(
    Output("modal", "is_open"),
    Output("modal-header", "children"),
    Output("input-sigma", "value"),
    Output("input-radius", "value"),
    Input("time-avg-button", "n_clicks"),
    Input("spatial-avg-button", "n_clicks"),
    Input("perform-avg-button", "n_clicks"),
    Input("modal-header", "children"),
    Input("input-sigma", "value"),
    Input("input-radius", "value"),
    State("modal", "is_open"),
)
<<<<<<< HEAD
def toggleModal(n1, n2, n3, avgType, sigIn, radIn, is_open):
    # open modal with spatial, 8 and 6 are defaults
    if 'spatial-avg-button' == ctx.triggered_id:
        return True, "Spatial Averaging", 8, 6
    
    # open modal with time, 4 and 3 are defaults
    elif 'time-avg-button' == ctx.triggered_id:
        return True, "Time Averaging", 4, 3
    
    # close modal with current values
    elif 'perform-avg-button' == ctx.triggered_id:
=======
def toggle_modal(n1, n2, n3, avgType, sigIn, radIn, is_open):
    # open modal with spatial
    if "spatial-avg-button" == ctx.triggered_id:
        return True, "Spatial Averaging", 8, 6

    # open modal with time
    elif "time-avg-button" == ctx.triggered_id:
        return True, "Time Averaging", 4, 3

    # close modal and perform averaging
    elif "perform-avg-button" == ctx.triggered_id:
>>>>>>> b8407432
        return False, avgType, sigIn, radIn

    # ignore updates to inputs
    elif "input-sigma" == ctx.triggered_id or "input-radius" == ctx.triggered_id:
        return True, avgType, sigIn, radIn

    # initial call
    # if you see "header" in modal, something went wrong
    return is_open, "HEADER", 0, 0


@callback(
<<<<<<< HEAD
    Output('reset-data-pressed', 'children', allow_duplicate=True),
    Output('time-button-pressed', 'children', allow_duplicate=True),
    Output('spatial-button-pressed', 'children', allow_duplicate=True),
    Input('modal-header', "children"),
    Input('input-sigma', 'value'),
    Input('input-radius', 'value'),
=======
    Output("reset-data-pressed", "children", allow_duplicate=True),
    Output("time-button-pressed", "children", allow_duplicate=True),
    Output("spatial-button-pressed", "children", allow_duplicate=True),
    Input("modal-header", "children"),
    Input("input-sigma", "value"),
    Input("input-radius", "value"),
>>>>>>> b8407432
    Input("perform-avg-button", "n_clicks"),
    prevent_initial_call=True,
)
def performAverage(header, sig, rad, n):
    empty = ""
    msg="err"
    # if the modal was closed by the 'perform average' button
    if "perform-avg-button" == ctx.triggered_id:
        # if bad inputs (str, negative nums, etc.)
        if sig is None or sig < 0:
            sig = 0
        if rad is None or rad < 0:
            rad = 0
        # Time averaging
        if header.split()[0] == "Time":
            msg = performTimeAverage(sig, rad)
            return empty, msg, empty
        # Spatial Averaging
        elif header.split()[0] == "Spatial":
            msg = performSpatialAverage(sig, rad)
            return empty, empty, msg
        
        # keep this else statement for debugging future functionality
        else:
            return "Error app.py in performAverage()", header.split()[0], empty
    else:
        return empty, empty, empty


def performTimeAverage(sig, rad):
    global im_edited
    im_edited = TimeAverage(im_edited, sig, rad)
    msg = "Time Average completed."
    return msg


def performSpatialAverage(sig, rad):
    global im_edited
    im_edited = SpatialAverage(im_edited, sig, rad)
    msg = "Spatial Averaging Completed."
    return msg

@callback(
        Output('reset-data-pressed', 'children', allow_duplicate=True),
        Output('invert-button-pressed', 'children', allow_duplicate=True),
        Input('invert-signal-button', 'n_clicks'),
        prevent_initial_call=True)
def invertSignal(n):
    msg = "Signal Inverted"
    empty = ""
    
    global im_edited
    im_edited = InvertSignal(im_edited)
    return empty, msg


@callback(
<<<<<<< HEAD
        Output('reset-data-pressed', 'children', allow_duplicate=True),
        Output('time-button-pressed', 'children', allow_duplicate=True),
        Output('spatial-button-pressed', 'children', allow_duplicate=True),
        Output('invert-button-pressed', 'children', allow_duplicate=True),
        Input('reset-data-button', 'n_clicks'),
        prevent_initial_call=True)
=======
    Output("reset-data-pressed", "children", allow_duplicate=True),
    Output("time-button-pressed", "children", allow_duplicate=True),
    Output("spatial-button-pressed", "children", allow_duplicate=True),
    Input("reset-data-button", "n_clicks"),
    prevent_initial_call=True,
)
>>>>>>> b8407432
def resetData(n_clicks):
    global im_edited, im_raw
    im_edited = im_raw.copy()
    msg = "Data reset."
    empty = ""
    return msg, empty, empty, empty


@callback(
    Output("frame-index", "data"),
    Input("frame-slider", "value"),
)
def update_frame_idx(frame_idx):
    return frame_idx


@callback(
    Output("frame-slider", "value"),
    Input("graph-signal", "clickData"),
    prevent_initial_call=True,
)
def update_frame_slider_idx(clickData):
    if clickData is not None:
        frame_idx = clickData["points"][0]["pointIndex"]
    return frame_idx


@callback(
    Output("signal-position", "data"),
    Input("graph-image", "clickData"),
)
def update_signal_position(clickData):
    if clickData is not None:
        x = clickData["points"][0]["x"]
        y = clickData["points"][0]["y"]
    else:
        x = 64
        y = 64
    return json.dumps({"x": x, "y": y})


@callback(
    Output("graph-image", "figure"),
    Input("frame-index", "data"),
    Input("reset-data-button", "n_clicks"),
    State("frame-index", "data"),
)
def update_figure(_, b, frame_idx):
    fig = px.imshow(im_raw[frame_idx], binary_string=True)
    fig.update_layout(
        showlegend=False,
        xaxis=dict(visible=False),
        yaxis=dict(visible=False),
        margin=dict(l=5, r=5, t=5, b=5),
    )

    return fig


@callback(
    Output("graph-signal", "figure"),
    Input("signal-position", "data"),
    Input("frame-index", "data"),
    Input("reset-data-button", "n_clicks"),
    State("signal-position", "data"),
    State("frame-index", "data"),
)
def display_click_data(_a, _b, _c, signal_position, frame_idx):
    
    signal_position = json.loads(signal_position)
    x = signal_position["x"]
    y = signal_position["y"]

    fig = px.line(im_edited[10:, x, y])
    fig.add_vline(x=frame_idx)
    fig.update_yaxes(fixedrange=True)
    fig.update_layout(showlegend=False)

    return fig


if __name__ == "__main__":
    app.run(debug=True)<|MERGE_RESOLUTION|>--- conflicted
+++ resolved
@@ -4,19 +4,11 @@
 from dash import Dash, dcc, html, Input, Output, State, ctx, callback
 import plotly.express as px
 
-<<<<<<< HEAD
-from data import cascade_import
-from transforms import TimeAverage, SpatialAverage, InvertSignal
+from cardiacmap.data import cascade_import
+from cardiacmap.transforms import TimeAverage, SpatialAverage, InvertSignal
 import json
 
-from components import image_viewport, signal_viewport, input_modal, buttons_table
-=======
-from cardiacmap.data import cascade_import
-from cardiacmap.transforms import TimeAverage, SpatialAverage
-import json
-
-from cardiacmap.components import image_viewport, signal_viewport
->>>>>>> b8407432
+from cardiacmap.components import image_viewport, signal_viewport, input_modal, buttons_table
 
 app = Dash(external_stylesheets=[dbc.themes.BOOTSTRAP])
 
@@ -70,59 +62,12 @@
             },
             multiple=False,
         ),
-<<<<<<< HEAD
         html.Div([input_modal()]),
         html.Div([buttons_table()], style={"textAlign": "center",}),
         
         dcc.Store(id='frame-index', storage_type="session"),
         dcc.Store(id='signal-position', storage_type="session"),
     ])
-=======
-        html.Div(
-            [
-                dbc.Modal(
-                    [
-                        dbc.ModalHeader("HEADER", id="modal-header"),
-                        dbc.ModalBody(
-                            [
-                                html.P("Sigma:"),
-                                dbc.Input(
-                                    id="input-sigma", type="number", min=0, value=0
-                                ),
-                                html.P("Radius:"),
-                                dbc.Input(
-                                    id="input-radius",
-                                    type="number",
-                                    min=0,
-                                    step=1,
-                                    value=0,
-                                ),
-                            ]
-                        ),
-                        dbc.ModalFooter(
-                            dbc.Button(
-                                "Perform Averaging",
-                                id="perform-avg-button",
-                                className="ml-auto",
-                            )
-                        ),
-                    ],
-                    id="modal",
-                )
-            ]
-        ),
-        html.Button("Reset", id="reset-data-button"),
-        html.Div(id="reset-data-pressed"),
-        html.Button("Time Averaging", id="time-avg-button"),
-        html.Div(id="time-button-pressed"),
-        html.Button("Spatial Averaging", id="spatial-avg-button"),
-        html.Div(id="spatial-button-pressed"),
-        dcc.Store(id="frame-index", storage_type="session"),
-        dcc.Store(id="signal-position", storage_type="session"),
-    ]
-)
->>>>>>> b8407432
-
 
 @callback(
     Output("modal", "is_open"),
@@ -137,31 +82,18 @@
     Input("input-radius", "value"),
     State("modal", "is_open"),
 )
-<<<<<<< HEAD
-def toggleModal(n1, n2, n3, avgType, sigIn, radIn, is_open):
+
+def toggle_modal(n1, n2, n3, avgType, sigIn, radIn, is_open):
     # open modal with spatial, 8 and 6 are defaults
-    if 'spatial-avg-button' == ctx.triggered_id:
-        return True, "Spatial Averaging", 8, 6
-    
-    # open modal with time, 4 and 3 are defaults
-    elif 'time-avg-button' == ctx.triggered_id:
-        return True, "Time Averaging", 4, 3
-    
-    # close modal with current values
-    elif 'perform-avg-button' == ctx.triggered_id:
-=======
-def toggle_modal(n1, n2, n3, avgType, sigIn, radIn, is_open):
-    # open modal with spatial
     if "spatial-avg-button" == ctx.triggered_id:
         return True, "Spatial Averaging", 8, 6
 
-    # open modal with time
+    # open modal with time, 4 and 3 are defaults
     elif "time-avg-button" == ctx.triggered_id:
         return True, "Time Averaging", 4, 3
 
     # close modal and perform averaging
     elif "perform-avg-button" == ctx.triggered_id:
->>>>>>> b8407432
         return False, avgType, sigIn, radIn
 
     # ignore updates to inputs
@@ -174,21 +106,12 @@
 
 
 @callback(
-<<<<<<< HEAD
-    Output('reset-data-pressed', 'children', allow_duplicate=True),
-    Output('time-button-pressed', 'children', allow_duplicate=True),
-    Output('spatial-button-pressed', 'children', allow_duplicate=True),
-    Input('modal-header', "children"),
-    Input('input-sigma', 'value'),
-    Input('input-radius', 'value'),
-=======
     Output("reset-data-pressed", "children", allow_duplicate=True),
     Output("time-button-pressed", "children", allow_duplicate=True),
     Output("spatial-button-pressed", "children", allow_duplicate=True),
     Input("modal-header", "children"),
     Input("input-sigma", "value"),
     Input("input-radius", "value"),
->>>>>>> b8407432
     Input("perform-avg-button", "n_clicks"),
     prevent_initial_call=True,
 )
@@ -246,21 +169,13 @@
 
 
 @callback(
-<<<<<<< HEAD
-        Output('reset-data-pressed', 'children', allow_duplicate=True),
-        Output('time-button-pressed', 'children', allow_duplicate=True),
-        Output('spatial-button-pressed', 'children', allow_duplicate=True),
-        Output('invert-button-pressed', 'children', allow_duplicate=True),
-        Input('reset-data-button', 'n_clicks'),
-        prevent_initial_call=True)
-=======
     Output("reset-data-pressed", "children", allow_duplicate=True),
     Output("time-button-pressed", "children", allow_duplicate=True),
     Output("spatial-button-pressed", "children", allow_duplicate=True),
+    Output("invert-button-pressed", "children", allow_duplicate=True),
     Input("reset-data-button", "n_clicks"),
     prevent_initial_call=True,
 )
->>>>>>> b8407432
 def resetData(n_clicks):
     global im_edited, im_raw
     im_edited = im_raw.copy()
